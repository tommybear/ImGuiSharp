--- conflicted
+++ resolved
@@ -1484,11 +1484,7 @@
 
 void ImGui::MemFree(void* ptr)
 {
-<<<<<<< HEAD
     return GImGui->IO.MemFreeFn(ptr);
-=======
-    return GImGui.IO.MemFreeFn(ptr);
->>>>>>> cc3d41db
 }
     
 static ImGuiIniData* FindWindowSettings(const char* name)

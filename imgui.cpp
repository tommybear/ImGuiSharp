--- conflicted
+++ resolved
@@ -5006,11 +5006,7 @@
             // Title bar
             const bool is_focused = g.NavWindow && window->RootNonPopupWindow == g.NavWindow->RootNonPopupWindow;
             if (!(flags & ImGuiWindowFlags_NoTitleBar))
-<<<<<<< HEAD
-                window->DrawList->AddRectFilled(title_bar_rect.GetTL(), title_bar_rect.GetBR(), GetColorU32(is_focused ? ImGuiCol_TitleBgActive : ImGuiCol_TitleBg), window_rounding, 1|2);
-=======
-                window->DrawList->AddRectFilled(title_bar_rect.GetTL(), title_bar_rect.GetBR(), GetColorU32((g.FocusedWindow && window->RootNonPopupWindow == g.FocusedWindow->RootNonPopupWindow) ? ImGuiCol_TitleBgActive : ImGuiCol_TitleBg), window_rounding, ImGuiCorner_TopLeft|ImGuiCorner_TopRight);
->>>>>>> b3790e75
+                window->DrawList->AddRectFilled(title_bar_rect.GetTL(), title_bar_rect.GetBR(), GetColorU32(is_focused ? ImGuiCol_TitleBgActive : ImGuiCol_TitleBg), window_rounding, ImGuiCorner_TopLeft|ImGuiCorner_TopRight);
 
             // Menu bar
             if (flags & ImGuiWindowFlags_MenuBar)
@@ -5125,7 +5121,7 @@
                 if (ButtonBehavior(bb, id, NULL, NULL))
                     window->CollapseToggleWanted = true; // Defer collapsing to next frame as we are too far in the Begin() function
                 RenderNavHighlight(bb, id);
-                RenderCollapseTriangle(window->Pos + style.FramePadding, !window->Collapsed, 1.0f, true);
+                RenderCollapseTriangle(window->Pos + style.FramePadding, !window->Collapsed, 1.0f);
             }
 
             // Close button
@@ -5137,14 +5133,8 @@
                     *p_open = false;
             }
 
-<<<<<<< HEAD
             window->DC.NavLayerCurrent--;
             window->DC.ItemFlags = backup_item_options;
-=======
-            const ImVec2 text_size = CalcTextSize(name, NULL, true);
-            if (!(flags & ImGuiWindowFlags_NoCollapse))
-                RenderCollapseTriangle(window->Pos + style.FramePadding, !window->Collapsed, 1.0f);
->>>>>>> b3790e75
 
             // Title text (FIXME: refactor text alignment facilities along with RenderText helpers)
             ImVec2 text_min = window->Pos;

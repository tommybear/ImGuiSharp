--- conflicted
+++ resolved
@@ -152,12 +152,9 @@
  Here is a change-log of API breaking changes, if you are using one of the functions listed, expect to have to fix some code.
  Also read releases logs https://github.com/ocornut/imgui/releases for more details.
 
-<<<<<<< HEAD
  - 2016/08/xx (1.XX) - removed ColorEditMode() and ImGuiColorEditMode in favor of ImGuiColorEditFlags and parameters to ColorEdit*() functions
                        replaced ColorEdit4() third parameter 'bool show_alpha=true' to 'ImGuiColorEditFlags flags=0x01' where ImGuiColorEditFlags_Alpha=0x01 for dodgy compatibility
-=======
  - 2017/07/20 (1.51) - Removed IsPosHoveringAnyWindow(ImVec2), which was partly broken and misleading. ASSERT + redirect user to io.WantCaptureMouse
->>>>>>> 138a9dba
  - 2017/05/26 (1.50) - Removed ImFontConfig::MergeGlyphCenterV in favor of a more multipurpose ImFontConfig::GlyphOffset.
  - 2017/05/01 (1.50) - Renamed ImDrawList::PathFill() (rarely used directly) to ImDrawList::PathFillConvex() for clarity.
  - 2016/11/06 (1.50) - BeginChild(const char*) now applies the stack id to the provided label, consistently with other functions as it should always have been. It shouldn't affect you unless (extremely unlikely) you were appending multiple times to a same child from different locations of the stack id. If that's the case, generate an id with GetId() and use it instead of passing string to BeginChild().

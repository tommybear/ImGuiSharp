--- conflicted
+++ resolved
@@ -626,17 +626,11 @@
 // Transient per-window flags, reset at the beginning of the frame. For child window, inherited from parent on first Begin().
 enum ImGuiItemFlags_
 {
-<<<<<<< HEAD
-    ImGuiItemFlags_AllowKeyboardFocus       = 1 << 0,  // [true]
-    ImGuiItemFlags_AllowNavDefaultFocus     = 1 << 1,  // [true]
-    ImGuiItemFlags_ButtonRepeat             = 1 << 2,  // [false]	// Button() can be held will a repeat behavior
-    ImGuiItemFlags_SelectableDontClosePopup = 1 << 3,  // [false]	// MenuItem/Selectable() automatically closes owner Popup window
+    ImGuiItemFlags_AllowKeyboardFocus       = 1 << 0,  // true
+    ImGuiItemFlags_ButtonRepeat             = 1 << 1,  // false    // Button() will return true multiple times based on io.KeyRepeatDelay and io.KeyRepeatRate settings.
+    ImGuiItemFlags_AllowNavDefaultFocus     = 1 << 1,  // true
+    ImGuiItemFlags_SelectableDontClosePopup = 1 << 3,  // false    // MenuItem/Selectable() automatically closes current Popup window
     ImGuiItemFlags_Default_                 = ImGuiItemFlags_AllowKeyboardFocus|ImGuiItemFlags_AllowNavDefaultFocus
-=======
-    ImGuiItemFlags_AllowKeyboardFocus       = 1 << 0,  // default: true
-    ImGuiItemFlags_ButtonRepeat             = 1 << 1,  // default: false    // Button() will return true multiple times based on io.KeyRepeatDelay and io.KeyRepeatRate settings.
-    ImGuiItemFlags_Default_                 = ImGuiItemFlags_AllowKeyboardFocus
->>>>>>> f63c03c4
 };
 
 // Transient per-window data, reset at the beginning of the frame

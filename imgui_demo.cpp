// dear imgui, v1.49 WIP
// (demo code)

// Don't remove this file from your project! It is useful reference code that you can execute.
// You can call ImGui::ShowTestWindow() in your code to learn about various features of ImGui.
// Everything in this file will be stripped out by the linker if you don't call ImGui::ShowTestWindow().

#if defined(_MSC_VER) && !defined(_CRT_SECURE_NO_WARNINGS)
#define _CRT_SECURE_NO_WARNINGS
#endif

#include "imgui.h"
#include <ctype.h>          // toupper, isprint
#include <math.h>           // sqrtf, fabsf, fmodf, powf, cosf, sinf, floorf, ceilf
#include <stdio.h>          // vsnprintf, sscanf, printf
#include <stdlib.h>         // NULL, malloc, free, qsort, atoi
#if defined(_MSC_VER) && _MSC_VER <= 1500 // MSVC 2008 or earlier
#include <stddef.h>         // intptr_t
#else
#include <stdint.h>         // intptr_t
#endif

#ifdef _MSC_VER
#pragma warning (disable: 4996) // 'This function or variable may be unsafe': strcpy, strdup, sprintf, vsnprintf, sscanf, fopen
#define snprintf _snprintf
#endif
#ifdef __clang__
#pragma clang diagnostic ignored "-Wold-style-cast"             // warning : use of old-style cast                              // yes, they are more terse.
#pragma clang diagnostic ignored "-Wdeprecated-declarations"    // warning : 'xx' is deprecated: The POSIX name for this item.. // for strdup used in demo code (so user can copy & paste the code)
#pragma clang diagnostic ignored "-Wint-to-void-pointer-cast"   // warning : cast to 'void *' from smaller integer type 'int'
#pragma clang diagnostic ignored "-Wformat-security"            // warning : warning: format string is not a string literal
#pragma clang diagnostic ignored "-Wexit-time-destructors"      // warning : declaration requires an exit-time destructor       // exit-time destruction order is undefined. if MemFree() leads to users code that has been disabled before exit it might cause problems. ImGui coding style welcomes static/globals.
#pragma clang diagnostic ignored "-Wreserved-id-macro"          // warning : macro name is a reserved identifier                // 
#elif defined(__GNUC__)
#pragma GCC diagnostic ignored "-Wint-to-pointer-cast"          // warning: cast to pointer from integer of different size
#pragma GCC diagnostic ignored "-Wformat-security"              // warning : format string is not a string literal (potentially insecure)
#pragma GCC diagnostic ignored "-Wdouble-promotion"             // warning: implicit conversion from 'float' to 'double' when passing argument to function
#pragma GCC diagnostic ignored "-Wconversion"                   // warning: conversion to 'xxxx' from 'xxxx' may alter its value
#endif

// Play it nice with Windows users. Notepad in 2015 still doesn't display text data with Unix-style \n.
#ifdef _WIN32
#define IM_NEWLINE "\r\n"
#else
#define IM_NEWLINE "\n"
#endif

#define IM_ARRAYSIZE(_ARR)  ((int)(sizeof(_ARR)/sizeof(*_ARR)))
#define IM_MAX(_A,_B)       (((_A) >= (_B)) ? (_A) : (_B))

//-----------------------------------------------------------------------------
// DEMO CODE
//-----------------------------------------------------------------------------

#ifndef IMGUI_DISABLE_TEST_WINDOWS

static void ShowExampleAppConsole(bool* p_open);
static void ShowExampleAppLog(bool* p_open);
static void ShowExampleAppLayout(bool* p_open);
static void ShowExampleAppPropertyEditor(bool* p_open);
static void ShowExampleAppLongText(bool* p_open);
static void ShowExampleAppAutoResize(bool* p_open);
static void ShowExampleAppConstrainedResize(bool* p_open);
static void ShowExampleAppFixedOverlay(bool* p_open);
static void ShowExampleAppManipulatingWindowTitle(bool* p_open);
static void ShowExampleAppCustomRendering(bool* p_open);
static void ShowExampleAppMainMenuBar();
static void ShowExampleMenuFile();

static void ShowHelpMarker(const char* desc)
{
    ImGui::TextDisabled("(?)");
    if (ImGui::IsItemHovered())
        ImGui::SetTooltip(desc);
}

void ImGui::ShowUserGuide()
{
    ImGui::BulletText("Double-click on title bar to collapse window.");
    ImGui::BulletText("Click and drag on lower right corner to resize window.");
    ImGui::BulletText("Click and drag on any empty space to move window.");
    ImGui::BulletText("Mouse Wheel to scroll.");
    if (ImGui::GetIO().FontAllowUserScaling)
        ImGui::BulletText("CTRL+Mouse Wheel to zoom window contents.");
    ImGui::BulletText("TAB/SHIFT+TAB to cycle through keyboard editable fields.");
    ImGui::BulletText("CTRL+Click on a slider or drag box to input text.");
    ImGui::BulletText(
        "While editing text:\n"
        "- Hold SHIFT or use mouse to select text\n"
        "- CTRL+Left/Right to word jump\n"
        "- CTRL+A or double-click to select all\n"
        "- CTRL+X,CTRL+C,CTRL+V clipboard\n"
        "- CTRL+Z,CTRL+Y undo/redo\n"
        "- ESCAPE to revert\n"
        "- You can apply arithmetic operators +,*,/ on numerical values.\n"
        "  Use +- to subtract.\n");
}

// Demonstrate most ImGui features (big function!)
void ImGui::ShowTestWindow(bool* p_open)
{
    // Examples apps
    static bool show_app_main_menu_bar = false;
    static bool show_app_console = false;
    static bool show_app_log = false;
    static bool show_app_layout = false;
    static bool show_app_property_editor = false;
    static bool show_app_long_text = false;
    static bool show_app_auto_resize = false;
    static bool show_app_constrained_resize = false;
    static bool show_app_fixed_overlay = false;
    static bool show_app_manipulating_window_title = false;
    static bool show_app_custom_rendering = false;
    static bool show_app_style_editor = false;

    static bool show_app_metrics = false;
    static bool show_app_about = false;

    if (show_app_main_menu_bar) ShowExampleAppMainMenuBar();
    if (show_app_console) ShowExampleAppConsole(&show_app_console);
    if (show_app_log) ShowExampleAppLog(&show_app_log);
    if (show_app_layout) ShowExampleAppLayout(&show_app_layout);
    if (show_app_property_editor) ShowExampleAppPropertyEditor(&show_app_property_editor);
    if (show_app_long_text) ShowExampleAppLongText(&show_app_long_text);
    if (show_app_auto_resize) ShowExampleAppAutoResize(&show_app_auto_resize);
    if (show_app_constrained_resize) ShowExampleAppConstrainedResize(&show_app_constrained_resize);
    if (show_app_fixed_overlay) ShowExampleAppFixedOverlay(&show_app_fixed_overlay);
    if (show_app_manipulating_window_title) ShowExampleAppManipulatingWindowTitle(&show_app_manipulating_window_title);
    if (show_app_custom_rendering) ShowExampleAppCustomRendering(&show_app_custom_rendering);

    if (show_app_metrics) ImGui::ShowMetricsWindow(&show_app_metrics);
    if (show_app_style_editor) { ImGui::Begin("Style Editor", &show_app_style_editor); ImGui::ShowStyleEditor(); ImGui::End(); }
    if (show_app_about)
    {
        ImGui::Begin("About ImGui", &show_app_about, ImGuiWindowFlags_AlwaysAutoResize);
        ImGui::Text("dear imgui, %s", ImGui::GetVersion());
        ImGui::Separator();
        ImGui::Text("By Omar Cornut and all github contributors.");
        ImGui::Text("ImGui is licensed under the MIT License, see LICENSE for more information.");
        ImGui::End();
    }

    static bool no_titlebar = false;
    static bool no_border = true;
    static bool no_resize = false;
    static bool no_move = false;
    static bool no_scrollbar = false;
    static bool no_collapse = false;
    static bool no_menu = false;

    // Demonstrate the various window flags. Typically you would just use the default.
    ImGuiWindowFlags window_flags = 0;
    if (no_titlebar)  window_flags |= ImGuiWindowFlags_NoTitleBar;
    if (!no_border)   window_flags |= ImGuiWindowFlags_ShowBorders;
    if (no_resize)    window_flags |= ImGuiWindowFlags_NoResize;
    if (no_move)      window_flags |= ImGuiWindowFlags_NoMove;
    if (no_scrollbar) window_flags |= ImGuiWindowFlags_NoScrollbar;
    if (no_collapse)  window_flags |= ImGuiWindowFlags_NoCollapse;
    if (!no_menu)     window_flags |= ImGuiWindowFlags_MenuBar;
    ImGui::SetNextWindowSize(ImVec2(550,680), ImGuiSetCond_FirstUseEver);
    if (!ImGui::Begin("ImGui Demo", p_open, window_flags))
    {
        // Early out if the window is collapsed, as an optimization.
        ImGui::End();
        return;
    }

    //ImGui::PushItemWidth(ImGui::GetWindowWidth() * 0.65f);    // 2/3 of the space for widget and 1/3 for labels
    ImGui::PushItemWidth(-140);                                 // Right align, keep 140 pixels for labels

    ImGui::Text("Dear ImGui says hello.");

    // Menu
    if (ImGui::BeginMenuBar())
    {
        if (ImGui::BeginMenu("Menu"))
        {
            ShowExampleMenuFile();
            ImGui::EndMenu();
        }
        if (ImGui::BeginMenu("Examples"))
        {
            ImGui::MenuItem("Main menu bar", NULL, &show_app_main_menu_bar);
            ImGui::MenuItem("Console", NULL, &show_app_console);
            ImGui::MenuItem("Log", NULL, &show_app_log);
            ImGui::MenuItem("Simple layout", NULL, &show_app_layout);
            ImGui::MenuItem("Property editor", NULL, &show_app_property_editor);
            ImGui::MenuItem("Long text display", NULL, &show_app_long_text);
            ImGui::MenuItem("Auto-resizing window", NULL, &show_app_auto_resize);
            ImGui::MenuItem("Constrained-resizing window", NULL, &show_app_constrained_resize);
            ImGui::MenuItem("Simple overlay", NULL, &show_app_fixed_overlay);
            ImGui::MenuItem("Manipulating window title", NULL, &show_app_manipulating_window_title);
            ImGui::MenuItem("Custom rendering", NULL, &show_app_custom_rendering);
            ImGui::EndMenu();
        }
        if (ImGui::BeginMenu("Help"))
        {
            ImGui::MenuItem("Metrics", NULL, &show_app_metrics);
            ImGui::MenuItem("Style Editor", NULL, &show_app_style_editor);
            ImGui::MenuItem("About ImGui", NULL, &show_app_about);
            ImGui::EndMenu();
        }
        ImGui::EndMenuBar();
    }

    ImGui::Spacing();
    if (ImGui::CollapsingHeader("Help"))
    {
        ImGui::TextWrapped("This window is being created by the ShowTestWindow() function. Please refer to the code for programming reference.\n\nUser Guide:");
        ImGui::ShowUserGuide();
    }

    if (ImGui::CollapsingHeader("Window options"))
    {
        ImGui::Checkbox("No titlebar", &no_titlebar); ImGui::SameLine(150);
        ImGui::Checkbox("No border", &no_border); ImGui::SameLine(300);
        ImGui::Checkbox("No resize", &no_resize);
        ImGui::Checkbox("No move", &no_move); ImGui::SameLine(150);
        ImGui::Checkbox("No scrollbar", &no_scrollbar); ImGui::SameLine(300);
        ImGui::Checkbox("No collapse", &no_collapse);
        ImGui::Checkbox("No menu", &no_menu);

        if (ImGui::TreeNode("Style"))
        {
            ImGui::ShowStyleEditor();
            ImGui::TreePop();
        }

        if (ImGui::TreeNode("Logging"))
        {
            ImGui::TextWrapped("The logging API redirects all text output so you can easily capture the content of a window or a block. Tree nodes can be automatically expanded. You can also call ImGui::LogText() to output directly to the log without a visual output.");
            ImGui::LogButtons();
            ImGui::TreePop();
        }
    }

    if (ImGui::CollapsingHeader("Widgets"))
    {
        if (ImGui::TreeNode("Trees"))
        {
            if (ImGui::TreeNode("Basic trees"))
            {
                for (int i = 0; i < 5; i++)
                    if (ImGui::TreeNode((void*)(intptr_t)i, "Child %d", i))
                    {
                        ImGui::Text("blah blah");
                        ImGui::SameLine(); 
                        if (ImGui::SmallButton("print")) printf("Child %d pressed", i);
                        ImGui::TreePop();
                    }
                ImGui::TreePop();
            }

            if (ImGui::TreeNode("Advanced, with Selectable nodes"))
            {
                ShowHelpMarker("This is a more standard looking tree with selectable nodes.\nClick to select, CTRL+Click to toggle, click on arrows or double-click to open.");
                static bool align_label_with_current_x_position = false;
                ImGui::Checkbox("Align label with current X position)", &align_label_with_current_x_position);
                ImGui::Text("Hello!");
                if (align_label_with_current_x_position)
                    ImGui::Unindent(ImGui::GetTreeNodeToLabelSpacing());

                static int selection_mask = (1 << 2); // Dumb representation of what may be user-side selection state. You may carry selection state inside or outside your objects in whatever format you see fit.
                int node_clicked = -1;                // Temporary storage of what node we have clicked to process selection at the end of the loop. May be a pointer to your own node type, etc.
                ImGui::PushStyleVar(ImGuiStyleVar_IndentSpacing, ImGui::GetFontSize()*3); // Increase spacing to differentiate leaves from expanded contents.
                for (int i = 0; i < 6; i++)
                {
                    // Disable the default open on single-click behavior and pass in Selected flag according to our selection state.
                    ImGuiTreeNodeFlags node_flags = ImGuiTreeNodeFlags_OpenOnArrow | ImGuiTreeNodeFlags_OpenOnDoubleClick | ((selection_mask & (1 << i)) ? ImGuiTreeNodeFlags_Selected : 0);
                    if (i < 3)
                    {
                        // Node
                        bool node_open = ImGui::TreeNodeEx((void*)(intptr_t)i, node_flags, "Selectable Node %d", i);
                        if (ImGui::IsItemClicked()) 
                            node_clicked = i;
                        if (node_open)
                        {
                            ImGui::Text("Blah blah\nBlah Blah");
                            ImGui::TreePop();
                        }
                    }
                    else
                    {
                        // Leaf: The only reason we have a TreeNode at all is to allow selection of the leaf. Otherwise we can use BulletText() or TreeAdvanceToLabelPos()+Text().
                        ImGui::TreeNodeEx((void*)(intptr_t)i, node_flags | ImGuiTreeNodeFlags_Leaf | ImGuiTreeNodeFlags_NoTreePushOnOpen, "Selectable Leaf %d", i);
                        if (ImGui::IsItemClicked()) 
                            node_clicked = i;
                    }
                }
                if (node_clicked != -1)
                {
                    // Update selection state. Process outside of tree loop to avoid visual inconsistencies during the clicking-frame.
                    if (ImGui::GetIO().KeyCtrl)
                        selection_mask ^= (1 << node_clicked);          // CTRL+click to toggle
                    else //if (!(selection_mask & (1 << node_clicked))) // Depending on selection behavior you want, this commented bit preserve selection when clicking on item that is part of the selection
                        selection_mask = (1 << node_clicked);           // Click to single-select
                }
                ImGui::PopStyleVar();
                if (align_label_with_current_x_position)
                    ImGui::Indent(ImGui::GetTreeNodeToLabelSpacing());
                ImGui::TreePop();
            }
            ImGui::TreePop();
        }

        if (ImGui::TreeNode("Collapsing Headers"))
        {
            static bool closable_group = true;
            if (ImGui::CollapsingHeader("Header"))
            {
                ImGui::Checkbox("Enable extra group", &closable_group);
                for (int i = 0; i < 5; i++)
                    ImGui::Text("Some content %d", i);
            }
            if (ImGui::CollapsingHeader("Header with a close button", &closable_group))
            {
                for (int i = 0; i < 5; i++)
                    ImGui::Text("More content %d", i);
            }
            ImGui::TreePop();
        }

        if (ImGui::TreeNode("Bullets"))
        {
            ImGui::BulletText("Bullet point 1");
            ImGui::BulletText("Bullet point 2\nOn multiple lines");
            ImGui::Bullet(); ImGui::Text("Bullet point 3 (two calls)");
            ImGui::Bullet(); ImGui::SmallButton("Button");
            ImGui::TreePop();
        }

        if (ImGui::TreeNode("Colored Text"))
        {
            // Using shortcut. You can use PushStyleColor()/PopStyleColor() for more flexibility.
            ImGui::TextColored(ImVec4(1.0f,0.0f,1.0f,1.0f), "Pink");
            ImGui::TextColored(ImVec4(1.0f,1.0f,0.0f,1.0f), "Yellow");
            ImGui::TextDisabled("Disabled");
            ImGui::TreePop();
        }

        if (ImGui::TreeNode("Word Wrapping"))
        {
            // Using shortcut. You can use PushTextWrapPos()/PopTextWrapPos() for more flexibility.
            ImGui::TextWrapped("This text should automatically wrap on the edge of the window. The current implementation for text wrapping follows simple rules suitable for English and possibly other languages.");
            ImGui::Spacing();

            static float wrap_width = 200.0f;
            ImGui::SliderFloat("Wrap width", &wrap_width, -20, 600, "%.0f");

            ImGui::Text("Test paragraph 1:");
            ImVec2 pos = ImGui::GetCursorScreenPos();
            ImGui::GetWindowDrawList()->AddRectFilled(ImVec2(pos.x + wrap_width, pos.y), ImVec2(pos.x + wrap_width + 10, pos.y + ImGui::GetTextLineHeight()), 0xFFFF00FF);
            ImGui::PushTextWrapPos(ImGui::GetCursorPos().x + wrap_width);
            ImGui::Text("lazy dog. This paragraph is made to fit within %.0f pixels. The quick brown fox jumps over the lazy dog.", wrap_width);
            ImGui::GetWindowDrawList()->AddRect(ImGui::GetItemRectMin(), ImGui::GetItemRectMax(), 0xFF00FFFF);
            ImGui::PopTextWrapPos();

            ImGui::Text("Test paragraph 2:");
            pos = ImGui::GetCursorScreenPos();
            ImGui::GetWindowDrawList()->AddRectFilled(ImVec2(pos.x + wrap_width, pos.y), ImVec2(pos.x + wrap_width + 10, pos.y + ImGui::GetTextLineHeight()), 0xFFFF00FF);
            ImGui::PushTextWrapPos(ImGui::GetCursorPos().x + wrap_width);
            ImGui::Text("aaaaaaaa bbbbbbbb, cccccccc,dddddddd. eeeeeeee   ffffffff. gggggggg!hhhhhhhh");
            ImGui::GetWindowDrawList()->AddRect(ImGui::GetItemRectMin(), ImGui::GetItemRectMax(), 0xFF00FFFF);
            ImGui::PopTextWrapPos();

            ImGui::TreePop();
        }

        if (ImGui::TreeNode("UTF-8 Text"))
        {
            // UTF-8 test with Japanese characters
            // (needs a suitable font, try Arial Unicode or M+ fonts http://mplus-fonts.sourceforge.jp/mplus-outline-fonts/index-en.html)
            // Most compiler appears to support UTF-8 in source code (with Visual Studio you need to save your file as 'UTF-8 without signature')
            // However for the sake for maximum portability here we are *not* including raw UTF-8 character in this source file, instead we encode the string with hexadecimal constants.
            // In your own application be reasonable and use UTF-8 in source or retrieve the data from file system!
            // Note that characters values are preserved even if the font cannot be displayed, so you can safely copy & paste garbled characters into another application.
            ImGui::TextWrapped("CJK text will only appears if the font was loaded with the appropriate CJK character ranges. Call io.Font->LoadFromFileTTF() manually to load extra character ranges.");
            ImGui::Text("Hiragana: \xe3\x81\x8b\xe3\x81\x8d\xe3\x81\x8f\xe3\x81\x91\xe3\x81\x93 (kakikukeko)");
            ImGui::Text("Kanjis: \xe6\x97\xa5\xe6\x9c\xac\xe8\xaa\x9e (nihongo)");
            static char buf[32] = "\xe6\x97\xa5\xe6\x9c\xac\xe8\xaa\x9e";
            ImGui::InputText("UTF-8 input", buf, IM_ARRAYSIZE(buf));
            ImGui::TreePop();
        }

        if (ImGui::TreeNode("Images"))
        {
            ImGui::TextWrapped("Below we are displaying the font texture (which is the only texture we have access to in this demo). Use the 'ImTextureID' type as storage to pass pointers or identifier to your own texture data. Hover the texture for a zoomed view!");
            ImVec2 tex_screen_pos = ImGui::GetCursorScreenPos();
            float tex_w = (float)ImGui::GetIO().Fonts->TexWidth;
            float tex_h = (float)ImGui::GetIO().Fonts->TexHeight;
            ImTextureID tex_id = ImGui::GetIO().Fonts->TexID;
            ImGui::Text("%.0fx%.0f", tex_w, tex_h);
            ImGui::Image(tex_id, ImVec2(tex_w, tex_h), ImVec2(0,0), ImVec2(1,1), ImColor(255,255,255,255), ImColor(255,255,255,128));
            if (ImGui::IsItemHovered())
            {
                ImGui::BeginTooltip();
                float focus_sz = 32.0f;
                float focus_x = ImGui::GetMousePos().x - tex_screen_pos.x - focus_sz * 0.5f; if (focus_x < 0.0f) focus_x = 0.0f; else if (focus_x > tex_w - focus_sz) focus_x = tex_w - focus_sz;
                float focus_y = ImGui::GetMousePos().y - tex_screen_pos.y - focus_sz * 0.5f; if (focus_y < 0.0f) focus_y = 0.0f; else if (focus_y > tex_h - focus_sz) focus_y = tex_h - focus_sz;
                ImGui::Text("Min: (%.2f, %.2f)", focus_x, focus_y);
                ImGui::Text("Max: (%.2f, %.2f)", focus_x + focus_sz, focus_y + focus_sz);
                ImVec2 uv0 = ImVec2((focus_x) / tex_w, (focus_y) / tex_h);
                ImVec2 uv1 = ImVec2((focus_x + focus_sz) / tex_w, (focus_y + focus_sz) / tex_h);
                ImGui::Image(tex_id, ImVec2(128,128), uv0, uv1, ImColor(255,255,255,255), ImColor(255,255,255,128));
                ImGui::EndTooltip();
            }
            ImGui::TextWrapped("And now some textured buttons..");
            static int pressed_count = 0;
            for (int i = 0; i < 8; i++)
            {
                ImGui::PushID(i);
                int frame_padding = -1 + i;     // -1 = uses default padding
                if (ImGui::ImageButton(tex_id, ImVec2(32,32), ImVec2(0,0), ImVec2(32.0f/tex_w,32/tex_h), frame_padding, ImColor(0,0,0,255)))
                    pressed_count += 1;
                ImGui::PopID();
                ImGui::SameLine();
            }
            ImGui::NewLine();
            ImGui::Text("Pressed %d times.", pressed_count);
            ImGui::TreePop();
        }

        if (ImGui::TreeNode("Selectables"))
        {
            if (ImGui::TreeNode("Basic"))
            {
                static bool selected[4] = { false, true, false, false };
                ImGui::Selectable("1. I am selectable", &selected[0]);
                ImGui::Selectable("2. I am selectable", &selected[1]);
                ImGui::Text("3. I am not selectable");
                ImGui::Selectable("4. I am selectable", &selected[2]);
                if (ImGui::Selectable("5. I am double clickable", selected[3], ImGuiSelectableFlags_AllowDoubleClick))
                    if (ImGui::IsMouseDoubleClicked(0))
                        selected[3] = !selected[3];
                ImGui::TreePop();
            }
            if (ImGui::TreeNode("Rendering more text into the same block"))
            {
                static bool selected[3] = { false, false, false };
                ImGui::Selectable("main.c", &selected[0]);    ImGui::SameLine(300); ImGui::Text(" 2,345 bytes");
                ImGui::Selectable("Hello.cpp", &selected[1]); ImGui::SameLine(300); ImGui::Text("12,345 bytes");
                ImGui::Selectable("Hello.h", &selected[2]);   ImGui::SameLine(300); ImGui::Text(" 2,345 bytes");
                ImGui::TreePop();
            }
            if (ImGui::TreeNode("Grid"))
            {
                static bool selected[16] = { true, false, false, false, false, true, false, false, false, false, true, false, false, false, false, true };
                for (int i = 0; i < 16; i++)
                {
                    ImGui::PushID(i);
                    if (ImGui::Selectable("Sailor", &selected[i], 0, ImVec2(50,50)))
                    {
                        int x = i % 4, y = i / 4;
                        if (x > 0) selected[i - 1] ^= 1;
                        if (x < 3) selected[i + 1] ^= 1;
                        if (y > 0) selected[i - 4] ^= 1;
                        if (y < 3) selected[i + 4] ^= 1;
                    }
                    if ((i % 4) < 3) ImGui::SameLine();
                    ImGui::PopID();
                }
                ImGui::TreePop();
            }
            ImGui::TreePop();
        }

        if (ImGui::TreeNode("Filtered Text Input"))
        {
            static char buf1[64] = ""; ImGui::InputText("default", buf1, 64);
            static char buf2[64] = ""; ImGui::InputText("decimal", buf2, 64, ImGuiInputTextFlags_CharsDecimal);
            static char buf3[64] = ""; ImGui::InputText("hexadecimal", buf3, 64, ImGuiInputTextFlags_CharsHexadecimal | ImGuiInputTextFlags_CharsUppercase);
            static char buf4[64] = ""; ImGui::InputText("uppercase", buf4, 64, ImGuiInputTextFlags_CharsUppercase);
            static char buf5[64] = ""; ImGui::InputText("no blank", buf5, 64, ImGuiInputTextFlags_CharsNoBlank);
            struct TextFilters { static int FilterImGuiLetters(ImGuiTextEditCallbackData* data) { if (data->EventChar < 256 && strchr("imgui", (char)data->EventChar)) return 0; return 1; } };
            static char buf6[64] = ""; ImGui::InputText("\"imgui\" letters", buf6, 64, ImGuiInputTextFlags_CallbackCharFilter, TextFilters::FilterImGuiLetters);

            ImGui::Text("Password input");
            static char bufpass[64] = "password123";
            ImGui::InputText("password", bufpass, 64, ImGuiInputTextFlags_Password | ImGuiInputTextFlags_CharsNoBlank);
            ImGui::SameLine(); ShowHelpMarker("Display all characters as '*'.\nDisable clipboard cut and copy.\nDisable logging.\n");
            ImGui::InputText("password (clear)", bufpass, 64, ImGuiInputTextFlags_CharsNoBlank);

            ImGui::TreePop();
        }

        if (ImGui::TreeNode("Multi-line Text Input"))
        {
            static bool read_only = false;
            static char text[1024*16] =
                "/*\n"
                " The Pentium F00F bug, shorthand for F0 0F C7 C8,\n"
                " the hexadecimal encoding of one offending instruction,\n"
                " more formally, the invalid operand with locked CMPXCHG8B\n"
                " instruction bug, is a design flaw in the majority of\n"
                " Intel Pentium, Pentium MMX, and Pentium OverDrive\n"
                " processors (all in the P5 microarchitecture).\n"
                "*/\n\n"
                "label:\n"
                "\tlock cmpxchg8b eax\n";

            ImGui::PushStyleVar(ImGuiStyleVar_FramePadding, ImVec2(0,0));
            ImGui::Checkbox("Read-only", &read_only);
            ImGui::PopStyleVar();
            ImGui::InputTextMultiline("##source", text, IM_ARRAYSIZE(text), ImVec2(-1.0f, ImGui::GetTextLineHeight() * 16), ImGuiInputTextFlags_AllowTabInput | (read_only ? ImGuiInputTextFlags_ReadOnly : 0));
            ImGui::TreePop();
        }

        static bool a=false;
        if (ImGui::Button("Button")) { printf("Clicked\n"); a ^= 1; }
        if (a)
        {
            ImGui::SameLine();
            ImGui::Text("Thanks for clicking me!");
        }

        static bool check = true;
        ImGui::Checkbox("checkbox", &check);

        static int e = 0;
        ImGui::RadioButton("radio a", &e, 0); ImGui::SameLine();
        ImGui::RadioButton("radio b", &e, 1); ImGui::SameLine();
        ImGui::RadioButton("radio c", &e, 2);

        // Color buttons, demonstrate using PushID() to add unique identifier in the ID stack, and changing style.
        for (int i = 0; i < 7; i++)
        {
            if (i > 0) ImGui::SameLine();
            ImGui::PushID(i);
            ImGui::PushStyleColor(ImGuiCol_Button, ImColor::HSV(i/7.0f, 0.6f, 0.6f));
            ImGui::PushStyleColor(ImGuiCol_ButtonHovered, ImColor::HSV(i/7.0f, 0.7f, 0.7f));
            ImGui::PushStyleColor(ImGuiCol_ButtonActive, ImColor::HSV(i/7.0f, 0.8f, 0.8f));
            ImGui::Button("Click");
            ImGui::PopStyleColor(3);
            ImGui::PopID();
        }

        ImGui::Text("Hover over me");
        if (ImGui::IsItemHovered())
            ImGui::SetTooltip("I am a tooltip");

        ImGui::SameLine();
        ImGui::Text("- or me");
        if (ImGui::IsItemHovered())
        {
            ImGui::BeginTooltip();
            ImGui::Text("I am a fancy tooltip");
            static float arr[] = { 0.6f, 0.1f, 1.0f, 0.5f, 0.92f, 0.1f, 0.2f };
            ImGui::PlotLines("Curve", arr, IM_ARRAYSIZE(arr));
            ImGui::EndTooltip();
        }

        // Testing IMGUI_ONCE_UPON_A_FRAME macro
        //for (int i = 0; i < 5; i++)
        //{
        //  IMGUI_ONCE_UPON_A_FRAME
        //  {
        //      ImGui::Text("This will be displayed only once.");
        //  }
        //}

        ImGui::Separator();

        ImGui::LabelText("label", "Value");

        static int item = 1;
        ImGui::Combo("combo", &item, "aaaa\0bbbb\0cccc\0dddd\0eeee\0\0");   // Combo using values packed in a single constant string (for really quick combo)

        const char* items[] = { "AAAA", "BBBB", "CCCC", "DDDD", "EEEE", "FFFF", "GGGG", "HHHH", "IIII", "JJJJ", "KKKK" };
        static int item2 = -1;
        ImGui::Combo("combo scroll", &item2, items, IM_ARRAYSIZE(items));   // Combo using proper array. You can also pass a callback to retrieve array value, no need to create/copy an array just for that.

        {
            static char str0[128] = "Hello, world!";
            static int i0=123;
            static float f0=0.001f;
            ImGui::InputText("input text", str0, IM_ARRAYSIZE(str0));
            ImGui::SameLine(); ShowHelpMarker("Hold SHIFT or use mouse to select text.\n" "CTRL+Left/Right to word jump.\n" "CTRL+A or double-click to select all.\n" "CTRL+X,CTRL+C,CTRL+V clipboard.\n" "CTRL+Z,CTRL+Y undo/redo.\n" "ESCAPE to revert.\n");

            ImGui::InputInt("input int", &i0);
            ImGui::SameLine(); ShowHelpMarker("You can apply arithmetic operators +,*,/ on numerical values.\n  e.g. [ 100 ], input \'*2\', result becomes [ 200 ]\nUse +- to subtract.\n");

            ImGui::InputFloat("input float", &f0, 0.01f, 1.0f);

            static float vec4a[4] = { 0.10f, 0.20f, 0.30f, 0.44f };
            ImGui::InputFloat3("input float3", vec4a);
        }

        {
            static int i1=50, i2=42;
            ImGui::DragInt("drag int", &i1, 1);
            ImGui::SameLine(); ShowHelpMarker("Click and drag to edit value.\nHold SHIFT/ALT for faster/slower edit.\nDouble-click or CTRL+click to input value.");

            ImGui::DragInt("drag int 0..100", &i2, 1, 0, 100, "%.0f%%");

            static float f1=1.00f, f2=0.0067f;
            ImGui::DragFloat("drag float", &f1, 0.005f);
            ImGui::DragFloat("drag small float", &f2, 0.0001f, 0.0f, 0.0f, "%.06f ns");
        }

        {
            static int i1=0;
            ImGui::SliderInt("slider int", &i1, -1, 3);
            ImGui::SameLine(); ShowHelpMarker("CTRL+click to input value.");

            static float f1=0.123f, f2=0.0f;
            ImGui::SliderFloat("slider float", &f1, 0.0f, 1.0f, "ratio = %.3f");
            ImGui::SliderFloat("slider log float", &f2, -10.0f, 10.0f, "%.4f", 3.0f);
            static float angle = 0.0f;
            ImGui::SliderAngle("slider angle", &angle);
        }

        static float col1[3] = { 1.0f,0.0f,0.2f };
        static float col2[4] = { 0.4f,0.7f,0.0f,0.5f };
        ImGui::ColorEdit3("color 1", col1);
        ImGui::SameLine(); ShowHelpMarker("Click on the colored square to open a color picker.\nRight-click on the colored square to show options.\nCTRL+click on individual component to input value.\n");

        ImGui::ColorEdit4("color 2", col2);

        const char* listbox_items[] = { "Apple", "Banana", "Cherry", "Kiwi", "Mango", "Orange", "Pineapple", "Strawberry", "Watermelon" };
        static int listbox_item_current = 1;
        ImGui::ListBox("listbox\n(single select)", &listbox_item_current, listbox_items, IM_ARRAYSIZE(listbox_items), 4);

        //static int listbox_item_current2 = 2;
        //ImGui::PushItemWidth(-1);
        //ImGui::ListBox("##listbox2", &listbox_item_current2, listbox_items, IM_ARRAYSIZE(listbox_items), 4);
        //ImGui::PopItemWidth();

        if (ImGui::TreeNode("Range Widgets"))
        {
            ImGui::Unindent();

            static float begin = 10, end = 90;
            static int begin_i = 100, end_i = 1000;
            ImGui::DragFloatRange2("range", &begin, &end, 0.25f, 0.0f, 100.0f, "Min: %.1f %%", "Max: %.1f %%");
            ImGui::DragIntRange2("range int (no bounds)", &begin_i, &end_i, 5, 0, 0, "Min: %.0f units", "Max: %.0f units");

            ImGui::Indent();
            ImGui::TreePop();
        }

        if (ImGui::TreeNode("Multi-component Widgets"))
        {
            ImGui::Unindent();

            static float vec4f[4] = { 0.10f, 0.20f, 0.30f, 0.44f };
            static int vec4i[4] = { 1, 5, 100, 255 };

            ImGui::InputFloat2("input float2", vec4f);
            ImGui::DragFloat2("drag float2", vec4f, 0.01f, 0.0f, 1.0f);
            ImGui::SliderFloat2("slider float2", vec4f, 0.0f, 1.0f);
            ImGui::DragInt2("drag int2", vec4i, 1, 0, 255);
            ImGui::InputInt2("input int2", vec4i);
            ImGui::SliderInt2("slider int2", vec4i, 0, 255);
            ImGui::Spacing();

            ImGui::InputFloat3("input float3", vec4f);
            ImGui::DragFloat3("drag float3", vec4f, 0.01f, 0.0f, 1.0f);
            ImGui::SliderFloat3("slider float3", vec4f, 0.0f, 1.0f);
            ImGui::DragInt3("drag int3", vec4i, 1, 0, 255);
            ImGui::InputInt3("input int3", vec4i);
            ImGui::SliderInt3("slider int3", vec4i, 0, 255);
            ImGui::Spacing();

            ImGui::InputFloat4("input float4", vec4f);
            ImGui::DragFloat4("drag float4", vec4f, 0.01f, 0.0f, 1.0f);
            ImGui::SliderFloat4("slider float4", vec4f, 0.0f, 1.0f);
            ImGui::InputInt4("input int4", vec4i);
            ImGui::DragInt4("drag int4", vec4i, 1, 0, 255);
            ImGui::SliderInt4("slider int4", vec4i, 0, 255);

            ImGui::Indent();
            ImGui::TreePop();
        }

        if (ImGui::TreeNode("Vertical Sliders"))
        {
            ImGui::Unindent();
            const float spacing = 4;
            ImGui::PushStyleVar(ImGuiStyleVar_ItemSpacing, ImVec2(spacing, spacing));

            static int int_value = 0;
            ImGui::VSliderInt("##int", ImVec2(18,160), &int_value, 0, 5);
            ImGui::SameLine();

            static float values[7] = { 0.0f, 0.60f, 0.35f, 0.9f, 0.70f, 0.20f, 0.0f };
            ImGui::PushID("set1");
            for (int i = 0; i < 7; i++)
            {
                if (i > 0) ImGui::SameLine();
                ImGui::PushID(i);
                ImGui::PushStyleColor(ImGuiCol_FrameBg, ImColor::HSV(i/7.0f, 0.5f, 0.5f));
                ImGui::PushStyleColor(ImGuiCol_FrameBgHovered, ImColor::HSV(i/7.0f, 0.6f, 0.5f));
                ImGui::PushStyleColor(ImGuiCol_FrameBgActive, ImColor::HSV(i/7.0f, 0.7f, 0.5f));
                ImGui::PushStyleColor(ImGuiCol_SliderGrab, ImColor::HSV(i/7.0f, 0.9f, 0.9f));
                ImGui::VSliderFloat("##v", ImVec2(18,160), &values[i], 0.0f, 1.0f, "");
                if (ImGui::IsItemActive() || ImGui::IsItemHovered())
                    ImGui::SetTooltip("%.3f", values[i]);
                ImGui::PopStyleColor(4);
                ImGui::PopID();
            }
            ImGui::PopID();

            ImGui::SameLine();
            ImGui::PushID("set2");
            static float values2[4] = { 0.20f, 0.80f, 0.40f, 0.25f };
            const int rows = 3;
            const ImVec2 small_slider_size(18, (160.0f-(rows-1)*spacing)/rows);
            for (int nx = 0; nx < 4; nx++)
            {
                if (nx > 0) ImGui::SameLine();
                ImGui::BeginGroup();
                for (int ny = 0; ny < rows; ny++)
                {
                    ImGui::PushID(nx*rows+ny);
                    ImGui::VSliderFloat("##v", small_slider_size, &values2[nx], 0.0f, 1.0f, "");
                    if (ImGui::IsItemActive() || ImGui::IsItemHovered())
                        ImGui::SetTooltip("%.3f", values2[nx]);
                    ImGui::PopID();
                }
                ImGui::EndGroup();
            }
            ImGui::PopID();

            ImGui::SameLine();
            ImGui::PushID("set3");
            for (int i = 0; i < 4; i++)
            {
                if (i > 0) ImGui::SameLine();
                ImGui::PushID(i);
                ImGui::PushStyleVar(ImGuiStyleVar_GrabMinSize, 40);
                ImGui::VSliderFloat("##v", ImVec2(40,160), &values[i], 0.0f, 1.0f, "%.2f\nsec");
                ImGui::PopStyleVar();
                ImGui::PopID();
            }
            ImGui::PopID();
            ImGui::PopStyleVar();

            ImGui::Indent();
            ImGui::TreePop();
        }
    }

    if (ImGui::CollapsingHeader("Graphs widgets"))
    {
        static bool animate = true;
        ImGui::Checkbox("Animate", &animate);

        static float arr[] = { 0.6f, 0.1f, 1.0f, 0.5f, 0.92f, 0.1f, 0.2f };
        ImGui::PlotLines("Frame Times", arr, IM_ARRAYSIZE(arr));

        // Create a dummy array of contiguous float values to plot
        // Tip: If your float aren't contiguous but part of a structure, you can pass a pointer to your first float and the sizeof() of your structure in the Stride parameter.
        static float values[90] = { 0 };
        static int values_offset = 0;
        if (animate)
        {
            static float refresh_time = ImGui::GetTime(); // Create dummy data at fixed 60 hz rate for the demo
            for (; ImGui::GetTime() > refresh_time + 1.0f/60.0f; refresh_time += 1.0f/60.0f)
            {
                static float phase = 0.0f;
                values[values_offset] = cosf(phase);
                values_offset = (values_offset+1) % IM_ARRAYSIZE(values);
                phase += 0.10f*values_offset;
            }
        }
        ImGui::PlotLines("Lines", values, IM_ARRAYSIZE(values), values_offset, "avg 0.0", -1.0f, 1.0f, ImVec2(0,80));
        ImGui::PlotHistogram("Histogram", arr, IM_ARRAYSIZE(arr), 0, NULL, 0.0f, 1.0f, ImVec2(0,80));

        // Use functions to generate output
        // FIXME: This is rather awkward because current plot API only pass in indices. We probably want an API passing floats and user provide sample rate/count.
        struct Funcs
        {
            static float Sin(void*, int i) { return sinf(i * 0.1f); }
            static float Saw(void*, int i) { return (i & 1) ? 1.0f : 0.0f; }
        };
        static int func_type = 0, display_count = 70;
        ImGui::Separator();
        ImGui::PushItemWidth(100); ImGui::Combo("func", &func_type, "Sin\0Saw\0"); ImGui::PopItemWidth();
        ImGui::SameLine();
        ImGui::SliderInt("Sample count", &display_count, 1, 500);
        float (*func)(void*, int) = (func_type == 0) ? Funcs::Sin : Funcs::Saw;
        ImGui::PlotLines("Lines", func, NULL, display_count, 0, NULL, -1.0f, 1.0f, ImVec2(0,80));
        ImGui::PlotHistogram("Histogram", func, NULL, display_count, 0, NULL, -1.0f, 1.0f, ImVec2(0,80));
        ImGui::Separator();

        // Animate a simple progress bar
        static float progress = 0.0f, progress_dir = 1.0f;
        if (animate)
        {
            progress += progress_dir * 0.4f * ImGui::GetIO().DeltaTime;
            if (progress >= +1.1f) { progress = +1.1f; progress_dir *= -1.0f; }
            if (progress <= -0.1f) { progress = -0.1f; progress_dir *= -1.0f; }
        }

        // Typically we would use ImVec2(-1.0f,0.0f) to use all available width, or ImVec2(width,0.0f) for a specified width. ImVec2(0.0f,0.0f) uses ItemWidth.
        ImGui::ProgressBar(progress, ImVec2(0.0f,0.0f));
        ImGui::SameLine(0.0f, ImGui::GetStyle().ItemInnerSpacing.x);
        ImGui::Text("Progress Bar");

        float progress_saturated = (progress < 0.0f) ? 0.0f : (progress > 1.0f) ? 1.0f : progress;
        char buf[32];
        sprintf(buf, "%d/%d", (int)(progress_saturated*1753), 1753);
        ImGui::ProgressBar(progress, ImVec2(0.f,0.f), buf);
    }

    if (ImGui::CollapsingHeader("Layout"))
    {
        if (ImGui::TreeNode("Child regions"))
        {
            ImGui::Text("Without border");
            static int line = 50;
            bool goto_line = ImGui::Button("Goto");
            ImGui::SameLine();
            ImGui::PushItemWidth(100);
            goto_line |= ImGui::InputInt("##Line", &line, 0, 0, ImGuiInputTextFlags_EnterReturnsTrue);
            ImGui::PopItemWidth();
            ImGui::BeginChild("Sub1", ImVec2(ImGui::GetWindowContentRegionWidth() * 0.5f,300), false, ImGuiWindowFlags_HorizontalScrollbar);
            for (int i = 0; i < 100; i++)
            {
                ImGui::Text("%04d: scrollable region", i);
                if (goto_line && line == i)
                    ImGui::SetScrollHere();
            }
            if (goto_line && line >= 100)
                ImGui::SetScrollHere();
            ImGui::EndChild();

            ImGui::SameLine();

            ImGui::PushStyleVar(ImGuiStyleVar_ChildWindowRounding, 5.0f);
            ImGui::BeginChild("Sub2", ImVec2(0,300), true);
            ImGui::Text("With border");
            ImGui::Columns(2);
            for (int i = 0; i < 100; i++)
            {
                if (i == 50)
                    ImGui::NextColumn();
                char buf[32];
                sprintf(buf, "%08x", i*5731);
                ImGui::Button(buf, ImVec2(-1.0f, 0.0f));
            }
            ImGui::EndChild();
            ImGui::PopStyleVar();

            ImGui::TreePop();
        }

        if (ImGui::TreeNode("Widgets Width"))
        {
            static float f = 0.0f;
            ImGui::Text("PushItemWidth(100)");
            ImGui::SameLine(); ShowHelpMarker("Fixed width.");
            ImGui::PushItemWidth(100);
            ImGui::DragFloat("float##1", &f);
            ImGui::PopItemWidth();

            ImGui::Text("PushItemWidth(GetWindowWidth() * 0.5f)");
            ImGui::SameLine(); ShowHelpMarker("Half of window width.");
            ImGui::PushItemWidth(ImGui::GetWindowWidth() * 0.5f);
            ImGui::DragFloat("float##2", &f);
            ImGui::PopItemWidth();

            ImGui::Text("PushItemWidth(GetContentRegionAvailWidth() * 0.5f)");
            ImGui::SameLine(); ShowHelpMarker("Half of available width.\n(~ right-cursor_pos)\n(works within a column set)");
            ImGui::PushItemWidth(ImGui::GetContentRegionAvailWidth() * 0.5f);
            ImGui::DragFloat("float##3", &f);
            ImGui::PopItemWidth();

            ImGui::Text("PushItemWidth(-100)");
            ImGui::SameLine(); ShowHelpMarker("Align to right edge minus 100");
            ImGui::PushItemWidth(-100);
            ImGui::DragFloat("float##4", &f);
            ImGui::PopItemWidth();

            ImGui::Text("PushItemWidth(-1)");
            ImGui::SameLine(); ShowHelpMarker("Align to right edge");
            ImGui::PushItemWidth(-1);
            ImGui::DragFloat("float##5", &f);
            ImGui::PopItemWidth();

            ImGui::TreePop();
        }

        if (ImGui::TreeNode("Basic Horizontal Layout"))
        {
            ImGui::TextWrapped("(Use ImGui::SameLine() to keep adding items to the right of the preceeding item)");

            // Text
            ImGui::Text("Two items: Hello"); ImGui::SameLine();
            ImGui::TextColored(ImVec4(1,1,0,1), "Sailor");

            // Adjust spacing
            ImGui::Text("More spacing: Hello"); ImGui::SameLine(0, 20);
            ImGui::TextColored(ImVec4(1,1,0,1), "Sailor");

            // Button
            ImGui::AlignFirstTextHeightToWidgets();
            ImGui::Text("Normal buttons"); ImGui::SameLine();
            ImGui::Button("Banana"); ImGui::SameLine();
            ImGui::Button("Apple"); ImGui::SameLine();
            ImGui::Button("Corniflower");

            // Button
            ImGui::Text("Small buttons"); ImGui::SameLine();
            ImGui::SmallButton("Like this one"); ImGui::SameLine();
            ImGui::Text("can fit within a text block.");

            // Aligned to arbitrary position. Easy/cheap column.
            ImGui::Text("Aligned");
            ImGui::SameLine(150); ImGui::Text("x=150");
            ImGui::SameLine(300); ImGui::Text("x=300");
            ImGui::Text("Aligned");
            ImGui::SameLine(150); ImGui::SmallButton("x=150");
            ImGui::SameLine(300); ImGui::SmallButton("x=300");

            // Checkbox
            static bool c1=false,c2=false,c3=false,c4=false;
            ImGui::Checkbox("My", &c1); ImGui::SameLine();
            ImGui::Checkbox("Tailor", &c2); ImGui::SameLine();
            ImGui::Checkbox("Is", &c3); ImGui::SameLine();
            ImGui::Checkbox("Rich", &c4);

            // Various
            static float f0=1.0f, f1=2.0f, f2=3.0f;
            ImGui::PushItemWidth(80);
            const char* items[] = { "AAAA", "BBBB", "CCCC", "DDDD" };
            static int item = -1;
            ImGui::Combo("Combo", &item, items, IM_ARRAYSIZE(items)); ImGui::SameLine();
            ImGui::SliderFloat("X", &f0, 0.0f,5.0f); ImGui::SameLine();
            ImGui::SliderFloat("Y", &f1, 0.0f,5.0f); ImGui::SameLine();
            ImGui::SliderFloat("Z", &f2, 0.0f,5.0f);
            ImGui::PopItemWidth();

            ImGui::PushItemWidth(80);
            ImGui::Text("Lists:");
            static int selection[4] = { 0, 1, 2, 3 };
            for (int i = 0; i < 4; i++)
            {
                if (i > 0) ImGui::SameLine();
                ImGui::PushID(i);
                ImGui::ListBox("", &selection[i], items, IM_ARRAYSIZE(items));
                ImGui::PopID();
                //if (ImGui::IsItemHovered()) ImGui::SetTooltip("ListBox %d hovered", i);
            }
            ImGui::PopItemWidth();

            // Dummy
            ImVec2 sz(30,30);
            ImGui::Button("A", sz); ImGui::SameLine();
            ImGui::Dummy(sz); ImGui::SameLine();
            ImGui::Button("B", sz);

            ImGui::TreePop();
        }

        if (ImGui::TreeNode("Groups"))
        {
            ImGui::TextWrapped("(Using ImGui::BeginGroup()/EndGroup() to layout items. BeginGroup() basically locks the horizontal position. EndGroup() bundles the whole group so that you can use functions such as IsItemHovered() on it.)");
            ImGui::BeginGroup();
            {
                ImGui::BeginGroup();
                ImGui::Button("AAA");
                ImGui::SameLine();
                ImGui::Button("BBB");
                ImGui::SameLine();
                ImGui::BeginGroup();
                ImGui::Button("CCC");
                ImGui::Button("DDD");
                ImGui::EndGroup();
                if (ImGui::IsItemHovered())
                    ImGui::SetTooltip("Group hovered");
                ImGui::SameLine();
                ImGui::Button("EEE");
                ImGui::EndGroup();
            }
            // Capture the group size and create widgets using the same size
            ImVec2 size = ImGui::GetItemRectSize();
            const float values[5] = { 0.5f, 0.20f, 0.80f, 0.60f, 0.25f };
            ImGui::PlotHistogram("##values", values, IM_ARRAYSIZE(values), 0, NULL, 0.0f, 1.0f, size);

            ImGui::Button("ACTION", ImVec2((size.x - ImGui::GetStyle().ItemSpacing.x)*0.5f,size.y));
            ImGui::SameLine();
            ImGui::Button("REACTION", ImVec2((size.x - ImGui::GetStyle().ItemSpacing.x)*0.5f,size.y));
            ImGui::EndGroup();
            ImGui::SameLine();

            ImGui::Button("LEVERAGE\nBUZZWORD", size);
            ImGui::SameLine();

            ImGui::ListBoxHeader("List", size);
            ImGui::Selectable("Selected", true);
            ImGui::Selectable("Not Selected", false);
            ImGui::ListBoxFooter();

            ImGui::TreePop();
        }

        if (ImGui::TreeNode("Text Baseline Alignment"))
        {
            ImGui::TextWrapped("(This is testing the vertical alignment that occurs on text to keep it at the same baseline as widgets. Lines only composed of text or \"small\" widgets fit in less vertical spaces than lines with normal widgets)");

            ImGui::Text("One\nTwo\nThree"); ImGui::SameLine();
            ImGui::Text("Hello\nWorld"); ImGui::SameLine();
            ImGui::Text("Banana");

            ImGui::Text("Banana"); ImGui::SameLine();
            ImGui::Text("Hello\nWorld"); ImGui::SameLine();
            ImGui::Text("One\nTwo\nThree");

            ImGui::Button("HOP"); ImGui::SameLine();
            ImGui::Text("Banana"); ImGui::SameLine();
            ImGui::Text("Hello\nWorld"); ImGui::SameLine();
            ImGui::Text("Banana");

            ImGui::Button("HOP"); ImGui::SameLine();
            ImGui::Text("Hello\nWorld"); ImGui::SameLine();
            ImGui::Text("Banana");

            ImGui::Button("TEST"); ImGui::SameLine();
            ImGui::Text("TEST"); ImGui::SameLine();
            ImGui::SmallButton("TEST");

            ImGui::AlignFirstTextHeightToWidgets(); // If your line starts with text, call this to align it to upcoming widgets.
            ImGui::Text("Text aligned to Widget"); ImGui::SameLine();
            ImGui::Button("Widget"); ImGui::SameLine();
            ImGui::Text("Widget"); ImGui::SameLine();
            ImGui::SmallButton("Widget");

            // Tree
            const float spacing = ImGui::GetStyle().ItemInnerSpacing.x;
            ImGui::Button("Button##1");
            ImGui::SameLine(0.0f, spacing);
            if (ImGui::TreeNode("Node##1")) { for (int i = 0; i < 6; i++) ImGui::BulletText("Item %d..", i); ImGui::TreePop(); }    // Dummy tree data

            ImGui::AlignFirstTextHeightToWidgets();         // Vertically align text node a bit lower so it'll be vertically centered with upcoming widget. Otherwise you can use SmallButton (smaller fit).
            bool node_open = ImGui::TreeNode("Node##2");  // Common mistake to avoid: if we want to SameLine after TreeNode we need to do it before we add child content.
            ImGui::SameLine(0.0f, spacing); ImGui::Button("Button##2");
            if (node_open) { for (int i = 0; i < 6; i++) ImGui::BulletText("Item %d..", i); ImGui::TreePop(); }   // Dummy tree data

            // Bullet
            ImGui::Button("Button##3");
            ImGui::SameLine(0.0f, spacing);
            ImGui::BulletText("Bullet text");

            ImGui::AlignFirstTextHeightToWidgets();
            ImGui::BulletText("Node");
            ImGui::SameLine(0.0f, spacing); ImGui::Button("Button##4");

            ImGui::TreePop();
        }

        if (ImGui::TreeNode("Scrolling"))
        {
            ImGui::TextWrapped("(Use SetScrollHere() or SetScrollFromPosY() to scroll to a given position.)");
            static bool track = true;
            static int track_line = 50, scroll_to_px = 200;
            ImGui::Checkbox("Track", &track);
            ImGui::PushItemWidth(100);
            ImGui::SameLine(130); track |= ImGui::DragInt("##line", &track_line, 0.25f, 0, 99, "Line %.0f");
            bool scroll_to = ImGui::Button("Scroll To");
            ImGui::SameLine(130); scroll_to |= ImGui::DragInt("##pos_y", &scroll_to_px, 1.00f, 0, 9999, "y = %.0f px");
            ImGui::PopItemWidth();
            if (scroll_to) track = false;

            for (int i = 0; i < 5; i++)
            {
                if (i > 0) ImGui::SameLine();
                ImGui::BeginGroup();
                ImGui::Text("%s", i == 0 ? "Top" : i == 1 ? "25%" : i == 2 ? "Center" : i == 3 ? "75%" : "Bottom");
                ImGui::BeginChild(ImGui::GetID((void*)(intptr_t)i), ImVec2(ImGui::GetWindowWidth() * 0.17f, 200.0f), true);
                if (scroll_to)
                    ImGui::SetScrollFromPosY(ImGui::GetCursorStartPos().y + scroll_to_px, i * 0.25f);
                for (int line = 0; line < 100; line++)
                {
                    if (track && line == track_line)
                    {
                        ImGui::TextColored(ImColor(255,255,0), "Line %d", line);
                        ImGui::SetScrollHere(i * 0.25f); // 0.0f:top, 0.5f:center, 1.0f:bottom
                    }
                    else
                    {
                        ImGui::Text("Line %d", line);
                    }
                }
                ImGui::EndChild();
                ImGui::EndGroup();
            }
            ImGui::TreePop();
        }

        if (ImGui::TreeNode("Horizontal Scrolling"))
        {
            ImGui::Bullet(); ImGui::TextWrapped("Horizontal scrolling for a window has to be enabled explicitly via the ImGuiWindowFlags_HorizontalScrollbar flag.");
            ImGui::Bullet(); ImGui::TextWrapped("You may want to explicitly specify content width by calling SetNextWindowContentWidth() before Begin().");
            static int lines = 7;
            ImGui::SliderInt("Lines", &lines, 1, 15);
            ImGui::PushStyleVar(ImGuiStyleVar_FrameRounding, 3.0f);
            ImGui::PushStyleVar(ImGuiStyleVar_FramePadding, ImVec2(2.0f, 1.0f));
            ImGui::BeginChild("scrolling", ImVec2(0, ImGui::GetItemsLineHeightWithSpacing()*7 + 30), true, ImGuiWindowFlags_HorizontalScrollbar);
            for (int line = 0; line < lines; line++)
            {
                // Display random stuff
                int num_buttons = 10 + ((line & 1) ? line * 9 : line * 3);
                for (int n = 0; n < num_buttons; n++)
                {
                    if (n > 0) ImGui::SameLine();
                    ImGui::PushID(n + line * 1000);
                    char num_buf[16];
                    const char* label = (!(n%15)) ? "FizzBuzz" : (!(n%3)) ? "Fizz" : (!(n%5)) ? "Buzz" : (sprintf(num_buf, "%d", n), num_buf);
                    float hue = n*0.05f;
                    ImGui::PushStyleColor(ImGuiCol_Button, ImColor::HSV(hue, 0.6f, 0.6f));
                    ImGui::PushStyleColor(ImGuiCol_ButtonHovered, ImColor::HSV(hue, 0.7f, 0.7f));
                    ImGui::PushStyleColor(ImGuiCol_ButtonActive, ImColor::HSV(hue, 0.8f, 0.8f));
                    ImGui::Button(label, ImVec2(40.0f + sinf((float)(line + n)) * 20.0f, 0.0f));
                    ImGui::PopStyleColor(3);
                    ImGui::PopID();
                }
            }
            ImGui::EndChild();
            ImGui::PopStyleVar(2);
            float scroll_x_delta = 0.0f;
            ImGui::SmallButton("<<"); if (ImGui::IsItemActive()) scroll_x_delta = -ImGui::GetIO().DeltaTime * 1000.0f;
            ImGui::SameLine(); ImGui::Text("Scroll from code"); ImGui::SameLine();
            ImGui::SmallButton(">>"); if (ImGui::IsItemActive()) scroll_x_delta = +ImGui::GetIO().DeltaTime * 1000.0f;
            if (scroll_x_delta != 0.0f)
            {
                ImGui::BeginChild("scrolling"); // Demonstrate a trick: you can use Begin to set yourself in the context of another window (here we are already out of your child window)
                ImGui::SetScrollX(ImGui::GetScrollX() + scroll_x_delta);
                ImGui::End();
            }
            ImGui::TreePop();
        }

        if (ImGui::TreeNode("Clipping"))
        {
            static ImVec2 size(100, 100), offset(50, 20);
            ImGui::TextWrapped("On a per-widget basis we are occasionally clipping text CPU-side if it won't fit in its frame. Otherwise we are doing coarser clipping + passing a scissor rectangle to the renderer. The system is designed to try minimizing both execution and CPU/GPU rendering cost.");
            ImGui::DragFloat2("size", (float*)&size, 0.5f, 0.0f, 200.0f, "%.0f");
            ImGui::TextWrapped("(Click and drag)");
            ImVec2 pos = ImGui::GetCursorScreenPos();
            ImVec4 clip_rect(pos.x, pos.y, pos.x+size.x, pos.y+size.y);
            ImGui::InvisibleButton("##dummy", size);
            if (ImGui::IsItemActive() && ImGui::IsMouseDragging()) { offset.x += ImGui::GetIO().MouseDelta.x; offset.y += ImGui::GetIO().MouseDelta.y; }
            ImGui::GetWindowDrawList()->AddRectFilled(pos, ImVec2(pos.x+size.x,pos.y+size.y), ImColor(90,90,120,255));
            ImGui::GetWindowDrawList()->AddText(ImGui::GetFont(), ImGui::GetFontSize()*2.0f, ImVec2(pos.x+offset.x,pos.y+offset.y), ImColor(255,255,255,255), "Line 1 hello\nLine 2 clip me!", NULL, 0.0f, &clip_rect);
            ImGui::TreePop();
        }
    }

    if (ImGui::CollapsingHeader("Popups & Modal windows"))
    {
        if (ImGui::TreeNode("Popups"))
        {
            ImGui::TextWrapped("When a popup is active, it inhibits interacting with windows that are behind the popup. Clicking outside the popup closes it.");

            static int selected_fish = -1;
            const char* names[] = { "Bream", "Haddock", "Mackerel", "Pollock", "Tilefish" };
            static bool toggles[] = { true, false, false, false, false };

            if (ImGui::Button("Select.."))
                ImGui::OpenPopup("select");
            ImGui::SameLine();
            ImGui::Text(selected_fish == -1 ? "<None>" : names[selected_fish]);
            if (ImGui::BeginPopup("select"))
            {
                ImGui::Text("Aquarium");
                ImGui::Separator();
                for (int i = 0; i < IM_ARRAYSIZE(names); i++)
                    if (ImGui::Selectable(names[i]))
                        selected_fish = i;
                ImGui::EndPopup();
            }

            if (ImGui::Button("Toggle.."))
                ImGui::OpenPopup("toggle");
            if (ImGui::BeginPopup("toggle"))
            {
                for (int i = 0; i < IM_ARRAYSIZE(names); i++)
                    ImGui::MenuItem(names[i], "", &toggles[i]);
                if (ImGui::BeginMenu("Sub-menu"))
                {
                    ImGui::MenuItem("Click me");
                    ImGui::EndMenu();
                }

                ImGui::Separator();
                ImGui::Text("Tooltip here");
                if (ImGui::IsItemHovered())
                    ImGui::SetTooltip("I am a tooltip over a popup");

                if (ImGui::Button("Stacked Popup"))
                    ImGui::OpenPopup("another popup");
                if (ImGui::BeginPopup("another popup"))
                {
                    for (int i = 0; i < IM_ARRAYSIZE(names); i++)
                        ImGui::MenuItem(names[i], "", &toggles[i]);
                    if (ImGui::BeginMenu("Sub-menu"))
                    {
                        ImGui::MenuItem("Click me");
                        ImGui::EndMenu();
                    }
                    ImGui::EndPopup();
                }
                ImGui::EndPopup();
            }

            if (ImGui::Button("Popup Menu.."))
                ImGui::OpenPopup("popup from button");
            if (ImGui::BeginPopup("popup from button"))
            {
                ShowExampleMenuFile();
                ImGui::EndPopup();
            }

            ImGui::Spacing();
            ImGui::TextWrapped("Below we are testing adding menu items to a regular window. It's rather unusual but should work!");
            ImGui::Separator();
            // NB: As a quirk in this very specific example, we want to differentiate the parent of this menu from the parent of the various popup menus above.
            // To do so we are encloding the items in a PushID()/PopID() block to make them two different menusets. If we don't, opening any popup above and hovering our menu here
            // would open it. This is because once a menu is active, we allow to switch to a sibling menu by just hovering on it, which is the desired behavior for regular menus.
            ImGui::PushID("foo");
            ImGui::MenuItem("Menu item", "CTRL+M");
            if (ImGui::BeginMenu("Menu inside a regular window"))
            {
                ShowExampleMenuFile();
                ImGui::EndMenu();
            }
            ImGui::PopID();
            ImGui::Separator();

            ImGui::TreePop();
        }

        if (ImGui::TreeNode("Context menus"))
        {
            static float value = 0.5f;
            ImGui::Text("Value = %.3f (<-- right-click here)", value);
            if (ImGui::BeginPopupContextItem("item context menu"))
            {
                if (ImGui::Selectable("Set to zero")) value = 0.0f;
                if (ImGui::Selectable("Set to PI")) value = 3.1415f;
                ImGui::EndPopup();
            }

            static ImVec4 color = ImColor(0.8f, 0.5f, 1.0f, 1.0f);
            ImGui::ColorButton(color);
            if (ImGui::BeginPopupContextItem("color context menu"))
            {
                ImGui::Text("Edit color");
                ImGui::ColorEdit3("##edit", (float*)&color);
                if (ImGui::Button("Close"))
                    ImGui::CloseCurrentPopup();
                ImGui::EndPopup();
            }
            ImGui::SameLine(); ImGui::Text("(<-- right-click here)");

            ImGui::TreePop();
        }

        if (ImGui::TreeNode("Modals"))
        {
            ImGui::TextWrapped("Modal windows are like popups but the user cannot close them by clicking outside the window.");

            if (ImGui::Button("Delete.."))
                ImGui::OpenPopup("Delete?");
            if (ImGui::BeginPopupModal("Delete?", NULL, ImGuiWindowFlags_AlwaysAutoResize))
            {
                ImGui::Text("All those beautiful files will be deleted.\nThis operation cannot be undone!\n\n");
                ImGui::Separator();

                //static int dummy_i = 0;
                //ImGui::Combo("Combo", &dummy_i, "Delete\0Delete harder\0");

                static bool dont_ask_me_next_time = false;
                ImGui::PushStyleVar(ImGuiStyleVar_FramePadding, ImVec2(0,0));
                ImGui::Checkbox("Don't ask me next time", &dont_ask_me_next_time);
                ImGui::PopStyleVar();

                if (ImGui::Button("OK", ImVec2(120,0))) { ImGui::CloseCurrentPopup(); }
                ImGui::SameLine();
                if (ImGui::Button("Cancel", ImVec2(120,0))) { ImGui::CloseCurrentPopup(); }
                ImGui::EndPopup();
            }

            if (ImGui::Button("Stacked modals.."))
                ImGui::OpenPopup("Stacked 1");
            if (ImGui::BeginPopupModal("Stacked 1"))
            {
                ImGui::Text("Hello from Stacked The First");

                if (ImGui::Button("Another one.."))
                    ImGui::OpenPopup("Stacked 2");
                if (ImGui::BeginPopupModal("Stacked 2"))
                {
                    ImGui::Text("Hello from Stacked The Second");
                    if (ImGui::Button("Close"))
                        ImGui::CloseCurrentPopup();
                    ImGui::EndPopup();
                }

                if (ImGui::Button("Close"))
                    ImGui::CloseCurrentPopup();
                ImGui::EndPopup();
            }

            ImGui::TreePop();
        }
    }

    if (ImGui::CollapsingHeader("Columns"))
    {
        // Basic columns
        if (ImGui::TreeNode("Basic"))
        {
            ImGui::Columns(4, "mycolumns");
            ImGui::Separator();
            ImGui::Text("ID"); ImGui::NextColumn();
            ImGui::Text("Name"); ImGui::NextColumn();
            ImGui::Text("Path"); ImGui::NextColumn();
            ImGui::Text("Flags"); ImGui::NextColumn();
            ImGui::Separator();
            const char* names[3] = { "One", "Two", "Three" };
            const char* paths[3] = { "/path/one", "/path/two", "/path/three" };
            static int selected = -1;
            for (int i = 0; i < 3; i++)
            {
                char label[32];
                sprintf(label, "%04d", i);
                if (ImGui::Selectable(label, selected == i, ImGuiSelectableFlags_SpanAllColumns))
                    selected = i;
                ImGui::NextColumn();
                ImGui::Text(names[i]); ImGui::NextColumn();
                ImGui::Text(paths[i]); ImGui::NextColumn();
                ImGui::Text("...."); ImGui::NextColumn();
            }
            ImGui::Columns(1);
            ImGui::Separator();
            ImGui::TreePop();
        }

        // Scrolling columns
        /*
        if (ImGui::TreeNode("Scrolling"))
        {
            ImGui::BeginChild("##header", ImVec2(0, ImGui::GetTextLineHeightWithSpacing()+ImGui::GetStyle().ItemSpacing.y));
            ImGui::Columns(3);
            ImGui::Text("ID"); ImGui::NextColumn();
            ImGui::Text("Name"); ImGui::NextColumn();
            ImGui::Text("Path"); ImGui::NextColumn();
            ImGui::Columns(1);
            ImGui::Separator();
            ImGui::EndChild();
            ImGui::BeginChild("##scrollingregion", ImVec2(0, 60));
            ImGui::Columns(3);
            for (int i = 0; i < 10; i++)
            {
                ImGui::Text("%04d", i); ImGui::NextColumn();
                ImGui::Text("Foobar"); ImGui::NextColumn();
                ImGui::Text("/path/foobar/%04d/", i); ImGui::NextColumn();
            }
            ImGui::Columns(1);
            ImGui::EndChild();
            ImGui::TreePop();
        }
        */

        // Create multiple items in a same cell before switching to next column
        if (ImGui::TreeNode("Mixed items"))
        {
            ImGui::Columns(3, "mixed");
            ImGui::Separator();

            ImGui::Text("Hello");
            ImGui::Button("Banana");
            ImGui::NextColumn();

            ImGui::Text("ImGui");
            ImGui::Button("Apple");
            static float foo = 1.0f;
            ImGui::InputFloat("red", &foo, 0.05f, 0, 3);
            ImGui::Text("An extra line here.");
            ImGui::NextColumn();

            ImGui::Text("Sailor");
            ImGui::Button("Corniflower");
            static float bar = 1.0f;
            ImGui::InputFloat("blue", &bar, 0.05f, 0, 3);
            ImGui::NextColumn();

            if (ImGui::CollapsingHeader("Category A")) ImGui::Text("Blah blah blah"); ImGui::NextColumn();
            if (ImGui::CollapsingHeader("Category B")) ImGui::Text("Blah blah blah"); ImGui::NextColumn();
            if (ImGui::CollapsingHeader("Category C")) ImGui::Text("Blah blah blah"); ImGui::NextColumn();
            ImGui::Columns(1);
            ImGui::Separator();
            ImGui::TreePop();
        }

        // Word wrapping
        if (ImGui::TreeNode("Word-wrapping"))
        {
            ImGui::Columns(2, "word-wrapping");
            ImGui::Separator();
            ImGui::TextWrapped("The quick brown fox jumps over the lazy dog.");
            ImGui::TextWrapped("Hello Left");
            ImGui::NextColumn();
            ImGui::TextWrapped("The quick brown fox jumps over the lazy dog.");
            ImGui::TextWrapped("Hello Right");
            ImGui::Columns(1);
            ImGui::Separator();
            ImGui::TreePop();
        }

        if (ImGui::TreeNode("Borders"))
        {
            static bool h_borders = true;
            static bool v_borders = true;
            ImGui::Checkbox("horizontal", &h_borders);
            ImGui::SameLine();
            ImGui::Checkbox("vertical", &v_borders);
            ImGui::Columns(4, NULL, v_borders);
            if (h_borders) ImGui::Separator();
            for (int i = 0; i < 8; i++)
            {
                ImGui::Text("%c%c%c", 'a'+i, 'a'+i, 'a'+i);
                ImGui::NextColumn();
            }
            ImGui::Columns(1);
            if (h_borders) ImGui::Separator();
            ImGui::TreePop();
        }

        bool node_open = ImGui::TreeNode("Tree within single cell");
        ImGui::SameLine(); ShowHelpMarker("NB: Tree node must be poped before ending the cell.\nThere's no storage of state per-cell.");
        if (node_open)
        {
            ImGui::Columns(2, "tree items");
            ImGui::Separator();
            if (ImGui::TreeNode("Hello")) { ImGui::BulletText("Sailor"); ImGui::TreePop(); } ImGui::NextColumn();
            if (ImGui::TreeNode("Bonjour")) { ImGui::BulletText("Marin"); ImGui::TreePop(); } ImGui::NextColumn();
            ImGui::Columns(1);
            ImGui::Separator();
            ImGui::TreePop();
        }
    }

    if (ImGui::CollapsingHeader("Filtering"))
    {
        static ImGuiTextFilter filter;
        ImGui::Text("Filter usage:\n"
                    "  \"\"         display all lines\n"
                    "  \"xxx\"      display lines containing \"xxx\"\n"
                    "  \"xxx,yyy\"  display lines containing \"xxx\" or \"yyy\"\n"
                    "  \"-xxx\"     hide lines containing \"xxx\"");
        filter.Draw();
        const char* lines[] = { "aaa1.c", "bbb1.c", "ccc1.c", "aaa2.cpp", "bbb2.cpp", "ccc2.cpp", "abc.h", "hello, world" };
        for (int i = 0; i < IM_ARRAYSIZE(lines); i++)
            if (filter.PassFilter(lines[i]))
                ImGui::BulletText("%s", lines[i]);
    }

    if (ImGui::CollapsingHeader("Keyboard, Mouse & Focus"))
    {
        if (ImGui::TreeNode("Tabbing"))
        {
            ImGui::Text("Use TAB/SHIFT+TAB to cycle through keyboard editable fields.");
            static char buf[32] = "dummy";
            ImGui::InputText("1", buf, IM_ARRAYSIZE(buf));
            ImGui::InputText("2", buf, IM_ARRAYSIZE(buf));
            ImGui::InputText("3", buf, IM_ARRAYSIZE(buf));
            ImGui::PushAllowKeyboardFocus(false);
            ImGui::InputText("4 (tab skip)", buf, IM_ARRAYSIZE(buf));
            //ImGui::SameLine(); ShowHelperMarker("Use ImGui::PushAllowKeyboardFocus(bool)\nto disable tabbing through certain widgets.");
            ImGui::PopAllowKeyboardFocus();
            ImGui::InputText("5", buf, IM_ARRAYSIZE(buf));
            ImGui::TreePop();
        }

        if (ImGui::TreeNode("Focus from code"))
        {
            bool focus_1 = ImGui::Button("Focus on 1"); ImGui::SameLine();
            bool focus_2 = ImGui::Button("Focus on 2"); ImGui::SameLine();
            bool focus_3 = ImGui::Button("Focus on 3");
            int has_focus = 0;
            static char buf[128] = "click on a button to set focus";

            if (focus_1) ImGui::SetKeyboardFocusHere();
            ImGui::InputText("1", buf, IM_ARRAYSIZE(buf));
            if (ImGui::IsItemActive()) has_focus = 1;

            if (focus_2) ImGui::SetKeyboardFocusHere();
            ImGui::InputText("2", buf, IM_ARRAYSIZE(buf));
            if (ImGui::IsItemActive()) has_focus = 2;

            ImGui::PushAllowKeyboardFocus(false);
            if (focus_3) ImGui::SetKeyboardFocusHere();
            ImGui::InputText("3 (tab skip)", buf, IM_ARRAYSIZE(buf));
            if (ImGui::IsItemActive()) has_focus = 3;
            ImGui::PopAllowKeyboardFocus();
            if (has_focus)
                ImGui::Text("Item with focus: %d", has_focus);
            else
                ImGui::Text("Item with focus: <none>");
            ImGui::TextWrapped("Cursor & selection are preserved when refocusing last used item in code.");
            ImGui::TreePop();
        }

        if (ImGui::TreeNode("Dragging"))
        {
            ImGui::TextWrapped("You can use ImGui::GetItemActiveDragDelta() to query for the dragged amount on any widget.");
            ImGui::Button("Drag Me");
            if (ImGui::IsItemActive())
            {
                // Draw a line between the button and the mouse cursor
                ImDrawList* draw_list = ImGui::GetWindowDrawList();
                draw_list->PushClipRectFullScreen();
                draw_list->AddLine(ImGui::CalcItemRectClosestPoint(ImGui::GetIO().MousePos, true, -2.0f), ImGui::GetIO().MousePos, ImColor(ImGui::GetStyle().Colors[ImGuiCol_Button]), 4.0f);
                draw_list->PopClipRect();
                ImVec2 value_raw = ImGui::GetMouseDragDelta(0, 0.0f);
                ImVec2 value_with_lock_threshold = ImGui::GetMouseDragDelta(0);
                ImVec2 mouse_delta = ImGui::GetIO().MouseDelta;
                ImGui::SameLine(); ImGui::Text("Raw (%.1f, %.1f), WithLockThresold (%.1f, %.1f), MouseDelta (%.1f, %.1f)", value_raw.x, value_raw.y, value_with_lock_threshold.x, value_with_lock_threshold.y, mouse_delta.x, mouse_delta.y);
            }
            ImGui::TreePop();
        }

        if (ImGui::TreeNode("Keyboard & Mouse State"))
        {
            ImGuiIO& io = ImGui::GetIO();

            ImGui::Text("MousePos: (%g, %g)", io.MousePos.x, io.MousePos.y);
            ImGui::Text("Mouse down:");     for (int i = 0; i < IM_ARRAYSIZE(io.MouseDown); i++) if (io.MouseDownDuration[i] >= 0.0f)   { ImGui::SameLine(); ImGui::Text("b%d (%.02f secs)", i, io.MouseDownDuration[i]); }
            ImGui::Text("Mouse clicked:");  for (int i = 0; i < IM_ARRAYSIZE(io.MouseDown); i++) if (ImGui::IsMouseClicked(i))          { ImGui::SameLine(); ImGui::Text("b%d", i); }
            ImGui::Text("Mouse dbl-clicked:"); for (int i = 0; i < IM_ARRAYSIZE(io.MouseDown); i++) if (ImGui::IsMouseDoubleClicked(i)) { ImGui::SameLine(); ImGui::Text("b%d", i); }
            ImGui::Text("Mouse released:"); for (int i = 0; i < IM_ARRAYSIZE(io.MouseDown); i++) if (ImGui::IsMouseReleased(i))         { ImGui::SameLine(); ImGui::Text("b%d", i); }
            ImGui::Text("MouseWheel: %.1f", io.MouseWheel);

            ImGui::Text("Keys down:");      for (int i = 0; i < IM_ARRAYSIZE(io.KeysDown); i++) if (io.KeysDownDuration[i] >= 0.0f)     { ImGui::SameLine(); ImGui::Text("%d (%.02f secs)", i, io.KeysDownDuration[i]); }
            ImGui::Text("Keys pressed:");   for (int i = 0; i < IM_ARRAYSIZE(io.KeysDown); i++) if (ImGui::IsKeyPressed(i))             { ImGui::SameLine(); ImGui::Text("%d", i); }
            ImGui::Text("Keys release:");   for (int i = 0; i < IM_ARRAYSIZE(io.KeysDown); i++) if (ImGui::IsKeyReleased(i))            { ImGui::SameLine(); ImGui::Text("%d", i); }
            ImGui::Text("KeyMods: %s%s%s%s", io.KeyCtrl ? "CTRL " : "", io.KeyShift ? "SHIFT " : "", io.KeyAlt ? "ALT " : "", io.KeySuper ? "SUPER " : "");

            ImGui::Text("WantCaptureMouse: %s", io.WantCaptureMouse ? "true" : "false");
            ImGui::Text("WantCaptureKeyboard: %s", io.WantCaptureKeyboard ? "true" : "false");
            ImGui::Text("WantTextInput: %s", io.WantTextInput ? "true" : "false");

            ImGui::Button("Hovering me sets the\nkeyboard capture flag");
            if (ImGui::IsItemHovered())
                ImGui::CaptureKeyboardFromApp(true);
            ImGui::SameLine();
            ImGui::Button("Holding me clears the\nthe keyboard capture flag");
            if (ImGui::IsItemActive())
                ImGui::CaptureKeyboardFromApp(false);

            ImGui::TreePop();
        }

        if (ImGui::TreeNode("Mouse cursors"))
        {
            ImGui::TextWrapped("Your application can render a different mouse cursor based on what ImGui::GetMouseCursor() returns. You can also set io.MouseDrawCursor to ask ImGui to render the cursor for you in software.");
            ImGui::Checkbox("io.MouseDrawCursor", &ImGui::GetIO().MouseDrawCursor);
            ImGui::Text("Hover to see mouse cursors:");
            for (int i = 0; i < ImGuiMouseCursor_Count_; i++)
            {
                char label[32];
                sprintf(label, "Mouse cursor %d", i);
                ImGui::Bullet(); ImGui::Selectable(label, false);
                if (ImGui::IsItemHovered())
                    ImGui::SetMouseCursor(i);
            }
            ImGui::TreePop();
        }
    }

    ImGui::End();
}

void ImGui::ShowStyleEditor(ImGuiStyle* ref)
{
    ImGuiStyle& style = ImGui::GetStyle();

    // You can pass in a reference ImGuiStyle structure to compare to, revert to and save to (else it compares to the default style)
    const ImGuiStyle default_style; // Default style
    if (ImGui::Button("Revert Style"))
        style = ref ? *ref : default_style;

    if (ref)
    {
        ImGui::SameLine();
        if (ImGui::Button("Save Style"))
            *ref = style;
    }

    ImGui::PushItemWidth(ImGui::GetWindowWidth() * 0.55f);

    if (ImGui::TreeNode("Rendering"))
    {
        ImGui::Checkbox("Anti-aliased lines", &style.AntiAliasedLines);
        ImGui::Checkbox("Anti-aliased shapes", &style.AntiAliasedShapes);
        ImGui::PushItemWidth(100);
        ImGui::DragFloat("Curve Tessellation Tolerance", &style.CurveTessellationTol, 0.02f, 0.10f, FLT_MAX, NULL, 2.0f);
        if (style.CurveTessellationTol < 0.0f) style.CurveTessellationTol = 0.10f;
        ImGui::DragFloat("Global Alpha", &style.Alpha, 0.005f, 0.20f, 1.0f, "%.2f"); // Not exposing zero here so user doesn't "lose" the UI (zero alpha clips all widgets). But application code could have a toggle to switch between zero and non-zero.
        ImGui::PopItemWidth();
        ImGui::TreePop();
    }

    if (ImGui::TreeNode("Sizes"))
    {
        ImGui::SliderFloat2("WindowPadding", (float*)&style.WindowPadding, 0.0f, 20.0f, "%.0f");
        ImGui::SliderFloat("WindowRounding", &style.WindowRounding, 0.0f, 16.0f, "%.0f");
        ImGui::SliderFloat("ChildWindowRounding", &style.ChildWindowRounding, 0.0f, 16.0f, "%.0f");
        ImGui::SliderFloat2("FramePadding", (float*)&style.FramePadding, 0.0f, 20.0f, "%.0f");
        ImGui::SliderFloat("FrameRounding", &style.FrameRounding, 0.0f, 16.0f, "%.0f");
        ImGui::SliderFloat2("ItemSpacing", (float*)&style.ItemSpacing, 0.0f, 20.0f, "%.0f");
        ImGui::SliderFloat2("ItemInnerSpacing", (float*)&style.ItemInnerSpacing, 0.0f, 20.0f, "%.0f");
        ImGui::SliderFloat2("TouchExtraPadding", (float*)&style.TouchExtraPadding, 0.0f, 10.0f, "%.0f");
        ImGui::SliderFloat("IndentSpacing", &style.IndentSpacing, 0.0f, 30.0f, "%.0f");
        ImGui::SliderFloat("ScrollbarSize", &style.ScrollbarSize, 1.0f, 20.0f, "%.0f");
        ImGui::SliderFloat("ScrollbarRounding", &style.ScrollbarRounding, 0.0f, 16.0f, "%.0f");
        ImGui::SliderFloat("GrabMinSize", &style.GrabMinSize, 1.0f, 20.0f, "%.0f");
        ImGui::SliderFloat("GrabRounding", &style.GrabRounding, 0.0f, 16.0f, "%.0f");
        ImGui::TreePop();
    }

    if (ImGui::TreeNode("Colors"))
    {
        static int output_dest = 0;
        static bool output_only_modified = false;
        if (ImGui::Button("Copy Colors"))
        {
            if (output_dest == 0)
                ImGui::LogToClipboard();
            else
                ImGui::LogToTTY();
            ImGui::LogText("ImGuiStyle& style = ImGui::GetStyle();" IM_NEWLINE);
            for (int i = 0; i < ImGuiCol_COUNT; i++)
            {
                const ImVec4& col = style.Colors[i];
                const char* name = ImGui::GetStyleColName(i);
                if (!output_only_modified || memcmp(&col, (ref ? &ref->Colors[i] : &default_style.Colors[i]), sizeof(ImVec4)) != 0)
                    ImGui::LogText("style.Colors[ImGuiCol_%s]%*s= ImVec4(%.2ff, %.2ff, %.2ff, %.2ff);" IM_NEWLINE, name, 22 - (int)strlen(name), "", col.x, col.y, col.z, col.w);
            }
            ImGui::LogFinish();
        }
        ImGui::SameLine(); ImGui::PushItemWidth(120); ImGui::Combo("##output_type", &output_dest, "To Clipboard\0To TTY"); ImGui::PopItemWidth();
        ImGui::SameLine(); ImGui::Checkbox("Only Modified Fields", &output_only_modified);

        static ImGuiColorEditFlags color_edit_flags = ImGuiColorEditFlags_RGB;
        ImGui::RadioButton("RGB", &color_edit_flags, ImGuiColorEditFlags_RGB);
        ImGui::SameLine();
        ImGui::RadioButton("HSV", &color_edit_flags, ImGuiColorEditFlags_HSV);
        ImGui::SameLine();
        ImGui::RadioButton("HEX", &color_edit_flags, ImGuiColorEditFlags_HEX);
        //ImGui::Text("Tip: Click on colored square to change edit mode.");

        static ImGuiTextFilter filter;
        filter.Draw("Filter colors", 200);

        ImGui::BeginChild("#colors", ImVec2(0, 300), true, ImGuiWindowFlags_AlwaysVerticalScrollbar);
        ImGui::PushItemWidth(-160);
        for (int i = 0; i < ImGuiCol_COUNT; i++)
        {
            const char* name = ImGui::GetStyleColName(i);
            if (!filter.PassFilter(name))
                continue;
            ImGui::PushID(i);
<<<<<<< HEAD
            ImGui::ColorEdit4(name, (float*)&style.Colors[i], color_edit_flags | ImGuiColorEditFlags_Alpha | ImGuiColorEditFlags_NoOptions);
            if (memcmp(&style.Colors[i], (ref ? &ref->Colors[i] : &def.Colors[i]), sizeof(ImVec4)) != 0)
=======
            ImGui::ColorEdit4(name, (float*)&style.Colors[i], true);
            if (memcmp(&style.Colors[i], (ref ? &ref->Colors[i] : &default_style.Colors[i]), sizeof(ImVec4)) != 0)
>>>>>>> 0fb51b6b
            {
                ImGui::SameLine(); if (ImGui::Button("Revert")) style.Colors[i] = ref ? ref->Colors[i] : default_style.Colors[i];
                if (ref) { ImGui::SameLine(); if (ImGui::Button("Save")) ref->Colors[i] = style.Colors[i]; }
            }
            ImGui::PopID();
        }
        ImGui::PopItemWidth();
        ImGui::EndChild();

        ImGui::TreePop();
    }

    if (ImGui::TreeNode("Fonts", "Fonts (%d)", ImGui::GetIO().Fonts->Fonts.Size))
    {
        ImGui::SameLine(); ShowHelpMarker("Tip: Load fonts with io.Fonts->AddFontFromFileTTF()\nbefore calling io.Fonts->GetTex* functions.");
        ImFontAtlas* atlas = ImGui::GetIO().Fonts;
        if (ImGui::TreeNode("Atlas texture", "Atlas texture (%dx%d pixels)", atlas->TexWidth, atlas->TexHeight))
        {
            ImGui::Image(atlas->TexID, ImVec2((float)atlas->TexWidth, (float)atlas->TexHeight), ImVec2(0,0), ImVec2(1,1), ImColor(255,255,255,255), ImColor(255,255,255,128));
            ImGui::TreePop();
        }
        ImGui::PushItemWidth(100);
        for (int i = 0; i < atlas->Fonts.Size; i++)
        {
            ImFont* font = atlas->Fonts[i];
            ImGui::BulletText("Font %d: \'%s\', %.2f px, %d glyphs", i, font->ConfigData ? font->ConfigData[0].Name : "", font->FontSize, font->Glyphs.Size);
            ImGui::TreePush((void*)(intptr_t)i);
            if (i > 0) { ImGui::SameLine(); if (ImGui::SmallButton("Set as default")) { atlas->Fonts[i] = atlas->Fonts[0]; atlas->Fonts[0] = font; } }
            ImGui::PushFont(font);
            ImGui::Text("The quick brown fox jumps over the lazy dog");
            ImGui::PopFont();
            if (ImGui::TreeNode("Details"))
            {
                ImGui::DragFloat("font scale", &font->Scale, 0.005f, 0.3f, 2.0f, "%.1f");             // scale only this font
                ImGui::Text("Ascent: %f, Descent: %f, Height: %f", font->Ascent, font->Descent, font->Ascent - font->Descent);
                ImGui::Text("Fallback character: '%c' (%d)", font->FallbackChar, font->FallbackChar);
                for (int config_i = 0; config_i < font->ConfigDataCount; config_i++)
                {
                    ImFontConfig* cfg = &font->ConfigData[config_i];
                    ImGui::BulletText("Input %d: \'%s\'\nOversample: (%d,%d), PixelSnapH: %d", config_i, cfg->Name, cfg->OversampleH, cfg->OversampleV, cfg->PixelSnapH);
                }
                ImGui::TreePop();
            }
            ImGui::TreePop();
        }
        static float window_scale = 1.0f;
        ImGui::DragFloat("this window scale", &window_scale, 0.005f, 0.3f, 2.0f, "%.1f");              // scale only this window
        ImGui::DragFloat("global scale", &ImGui::GetIO().FontGlobalScale, 0.005f, 0.3f, 2.0f, "%.1f"); // scale everything
        ImGui::PopItemWidth();
        ImGui::SetWindowFontScale(window_scale);
        ImGui::TreePop();
    }

    ImGui::PopItemWidth();
}

static void ShowExampleAppMainMenuBar()
{
    if (ImGui::BeginMainMenuBar())
    {
        if (ImGui::BeginMenu("File"))
        {
            ShowExampleMenuFile();
            ImGui::EndMenu();
        }
        if (ImGui::BeginMenu("Edit"))
        {
            if (ImGui::MenuItem("Undo", "CTRL+Z")) {}
            if (ImGui::MenuItem("Redo", "CTRL+Y", false, false)) {}  // Disabled item
            ImGui::Separator();
            if (ImGui::MenuItem("Cut", "CTRL+X")) {}
            if (ImGui::MenuItem("Copy", "CTRL+C")) {}
            if (ImGui::MenuItem("Paste", "CTRL+V")) {}
            ImGui::EndMenu();
        }
        ImGui::EndMainMenuBar();
    }
}

static void ShowExampleMenuFile()
{
    ImGui::MenuItem("(dummy menu)", NULL, false, false);
    if (ImGui::MenuItem("New")) {}
    if (ImGui::MenuItem("Open", "Ctrl+O")) {}
    if (ImGui::BeginMenu("Open Recent"))
    {
        ImGui::MenuItem("fish_hat.c");
        ImGui::MenuItem("fish_hat.inl");
        ImGui::MenuItem("fish_hat.h");
        if (ImGui::BeginMenu("More.."))
        {
            ImGui::MenuItem("Hello");
            ImGui::MenuItem("Sailor");
            if (ImGui::BeginMenu("Recurse.."))
            {
                ShowExampleMenuFile();
                ImGui::EndMenu();
            }
            ImGui::EndMenu();
        }
        ImGui::EndMenu();
    }
    if (ImGui::MenuItem("Save", "Ctrl+S")) {}
    if (ImGui::MenuItem("Save As..")) {}
    ImGui::Separator();
    if (ImGui::BeginMenu("Options"))
    {
        static bool enabled = true;
        ImGui::MenuItem("Enabled", "", &enabled);
        ImGui::BeginChild("child", ImVec2(0, 60), true);
        for (int i = 0; i < 10; i++)
            ImGui::Text("Scrolling Text %d", i);
        ImGui::EndChild();
        static float f = 0.5f;
        static int n = 0;
        ImGui::SliderFloat("Value", &f, 0.0f, 1.0f);
        ImGui::InputFloat("Input", &f, 0.1f);
        ImGui::Combo("Combo", &n, "Yes\0No\0Maybe\0\0");
        ImGui::EndMenu();
    }
    if (ImGui::BeginMenu("Colors"))
    {
        for (int i = 0; i < ImGuiCol_COUNT; i++)
            ImGui::MenuItem(ImGui::GetStyleColName((ImGuiCol)i));
        ImGui::EndMenu();
    }
    if (ImGui::BeginMenu("Disabled", false)) // Disabled
    {
        IM_ASSERT(0);
    }
    if (ImGui::MenuItem("Checked", NULL, true)) {}
    if (ImGui::MenuItem("Quit", "Alt+F4")) {}
}

static void ShowExampleAppAutoResize(bool* p_open)
{
    if (!ImGui::Begin("Example: Auto-resizing window", p_open, ImGuiWindowFlags_AlwaysAutoResize))
    {
        ImGui::End();
        return;
    }

    static int lines = 10;
    ImGui::Text("Window will resize every-frame to the size of its content.\nNote that you probably don't want to query the window size to\noutput your content because that would create a feedback loop.");
    ImGui::SliderInt("Number of lines", &lines, 1, 20);
    for (int i = 0; i < lines; i++)
        ImGui::Text("%*sThis is line %d", i*4, "", i); // Pad with space to extend size horizontally
    ImGui::End();
}

static void ShowExampleAppConstrainedResize(bool* p_open)
{
    struct CustomConstraints // Helper functions to demonstrate programmatic constraints
    {
        static void Square(ImGuiSizeConstraintCallbackData* data) { data->DesiredSize = ImVec2(IM_MAX(data->DesiredSize.x, data->DesiredSize.y), IM_MAX(data->DesiredSize.x, data->DesiredSize.y)); }
        static void Step(ImGuiSizeConstraintCallbackData* data)   { float step = (float)(int)(intptr_t)data->UserData; data->DesiredSize = ImVec2((int)(data->DesiredSize.x / step + 0.5f) * step, (int)(data->DesiredSize.y / step + 0.5f) * step); }
    };

    static int type = 0;
    if (type == 0) ImGui::SetNextWindowSizeConstraints(ImVec2(-1, 0),    ImVec2(-1, FLT_MAX));      // Vertical only
    if (type == 1) ImGui::SetNextWindowSizeConstraints(ImVec2(0, -1),    ImVec2(FLT_MAX, -1));      // Horizontal only
    if (type == 2) ImGui::SetNextWindowSizeConstraints(ImVec2(100, 100), ImVec2(FLT_MAX, FLT_MAX)); // Width > 100, Height > 100
    if (type == 3) ImGui::SetNextWindowSizeConstraints(ImVec2(300, 0),   ImVec2(400, FLT_MAX));     // Width 300-400
    if (type == 4) ImGui::SetNextWindowSizeConstraints(ImVec2(0, 0),     ImVec2(FLT_MAX, FLT_MAX), CustomConstraints::Square);          // Always Square
    if (type == 5) ImGui::SetNextWindowSizeConstraints(ImVec2(0, 0),     ImVec2(FLT_MAX, FLT_MAX), CustomConstraints::Step, (void*)100);// Fixed Step

    if (ImGui::Begin("Example: Constrained Resize", p_open))
    {
        const char* desc[] = 
        {
            "Resize vertical only",
            "Resize horizontal only",
            "Width > 100, Height > 100",
            "Width 300-400",
            "Custom: Always Square",
            "Custom: Fixed Steps (100)",
        };
        ImGui::Combo("Constraint", &type, desc, IM_ARRAYSIZE(desc)); 
        if (ImGui::Button("200x200")) ImGui::SetWindowSize(ImVec2(200,200)); ImGui::SameLine();
        if (ImGui::Button("500x500")) ImGui::SetWindowSize(ImVec2(500,500)); ImGui::SameLine();
        if (ImGui::Button("800x200")) ImGui::SetWindowSize(ImVec2(800,200));
        for (int i = 0; i < 10; i++) 
            ImGui::Text("Hello, sailor! Making this line long enough for the example.");
    }
    ImGui::End();
}

static void ShowExampleAppFixedOverlay(bool* p_open)
{
    ImGui::SetNextWindowPos(ImVec2(10,10));
    if (!ImGui::Begin("Example: Fixed Overlay", p_open, ImVec2(0,0), 0.3f, ImGuiWindowFlags_NoTitleBar|ImGuiWindowFlags_NoResize|ImGuiWindowFlags_NoMove|ImGuiWindowFlags_NoSavedSettings))
    {
        ImGui::End();
        return;
    }
    ImGui::Text("Simple overlay\non the top-left side of the screen.");
    ImGui::Separator();
    ImGui::Text("Mouse Position: (%.1f,%.1f)", ImGui::GetIO().MousePos.x, ImGui::GetIO().MousePos.y);
    ImGui::End();
}

static void ShowExampleAppManipulatingWindowTitle(bool*)
{
    // By default, Windows are uniquely identified by their title.
    // You can use the "##" and "###" markers to manipulate the display/ID. Read FAQ at the top of this file!

    // Using "##" to display same title but have unique identifier.
    ImGui::SetNextWindowPos(ImVec2(100,100), ImGuiSetCond_FirstUseEver);
    ImGui::Begin("Same title as another window##1");
    ImGui::Text("This is window 1.\nMy title is the same as window 2, but my identifier is unique.");
    ImGui::End();

    ImGui::SetNextWindowPos(ImVec2(100,200), ImGuiSetCond_FirstUseEver);
    ImGui::Begin("Same title as another window##2");
    ImGui::Text("This is window 2.\nMy title is the same as window 1, but my identifier is unique.");
    ImGui::End();

    // Using "###" to display a changing title but keep a static identifier "AnimatedTitle"
    char buf[128];
    sprintf(buf, "Animated title %c %d###AnimatedTitle", "|/-\\"[(int)(ImGui::GetTime()/0.25f)&3], rand());
    ImGui::SetNextWindowPos(ImVec2(100,300), ImGuiSetCond_FirstUseEver);
    ImGui::Begin(buf);
    ImGui::Text("This window has a changing title.");
    ImGui::End();
}

static void ShowExampleAppCustomRendering(bool* p_open)
{
    ImGui::SetNextWindowSize(ImVec2(350,560), ImGuiSetCond_FirstUseEver);
    if (!ImGui::Begin("Example: Custom rendering", p_open))
    {
        ImGui::End();
        return;
    }

    // Tip: If you do a lot of custom rendering, you probably want to use your own geometrical types and benefit of overloaded operators, etc.
    // Define IM_VEC2_CLASS_EXTRA in imconfig.h to create implicit conversions between your types and ImVec2/ImVec4.
    // ImGui defines overloaded operators but they are internal to imgui.cpp and not exposed outside (to avoid messing with your types)
    // In this example we are not using the maths operators!
    ImDrawList* draw_list = ImGui::GetWindowDrawList();

    // Primitives
    ImGui::Text("Primitives");
    static float sz = 36.0f;
    static ImVec4 col = ImVec4(1.0f,1.0f,0.4f,1.0f);
    ImGui::DragFloat("Size", &sz, 0.2f, 2.0f, 72.0f, "%.0f");
    ImGui::ColorEdit3("Color", &col.x);
    {
        const ImVec2 p = ImGui::GetCursorScreenPos();
        const ImU32 col32 = ImColor(col);
        float x = p.x + 4.0f, y = p.y + 4.0f, spacing = 8.0f;
        for (int n = 0; n < 2; n++)
        {
            float thickness = (n == 0) ? 1.0f : 4.0f;
            draw_list->AddCircle(ImVec2(x+sz*0.5f, y+sz*0.5f), sz*0.5f, col32, 20, thickness); x += sz+spacing;
            draw_list->AddRect(ImVec2(x, y), ImVec2(x+sz, y+sz), col32, 0.0f, ~0, thickness); x += sz+spacing;
            draw_list->AddRect(ImVec2(x, y), ImVec2(x+sz, y+sz), col32, 10.0f, ~0, thickness); x += sz+spacing;
            draw_list->AddTriangle(ImVec2(x+sz*0.5f, y), ImVec2(x+sz,y+sz-0.5f), ImVec2(x,y+sz-0.5f), col32, thickness); x += sz+spacing;
            draw_list->AddLine(ImVec2(x, y), ImVec2(x+sz, y   ), col32, thickness); x += sz+spacing;
            draw_list->AddLine(ImVec2(x, y), ImVec2(x+sz, y+sz), col32, thickness); x += sz+spacing;
            draw_list->AddLine(ImVec2(x, y), ImVec2(x,    y+sz), col32, thickness); x += spacing;
            draw_list->AddBezierCurve(ImVec2(x, y), ImVec2(x+sz*1.3f,y+sz*0.3f), ImVec2(x+sz-sz*1.3f,y+sz-sz*0.3f), ImVec2(x+sz, y+sz), col32, thickness);
            x = p.x + 4;
            y += sz+spacing;
        }
        draw_list->AddCircleFilled(ImVec2(x+sz*0.5f, y+sz*0.5f), sz*0.5f, col32, 32); x += sz+spacing;
        draw_list->AddRectFilled(ImVec2(x, y), ImVec2(x+sz, y+sz), col32); x += sz+spacing;
        draw_list->AddRectFilled(ImVec2(x, y), ImVec2(x+sz, y+sz), col32, 10.0f); x += sz+spacing;
        draw_list->AddTriangleFilled(ImVec2(x+sz*0.5f, y), ImVec2(x+sz,y+sz-0.5f), ImVec2(x,y+sz-0.5f), col32); x += sz+spacing;
        draw_list->AddRectFilledMultiColor(ImVec2(x, y), ImVec2(x+sz, y+sz), ImColor(0,0,0), ImColor(255,0,0), ImColor(255,255,0), ImColor(0,255,0));
        ImGui::Dummy(ImVec2((sz+spacing)*8, (sz+spacing)*3));
    }
    ImGui::Separator();
    {
        static ImVector<ImVec2> points;
        static bool adding_line = false;
        ImGui::Text("Canvas example");
        if (ImGui::Button("Clear")) points.clear();
        if (points.Size >= 2) { ImGui::SameLine(); if (ImGui::Button("Undo")) { points.pop_back(); points.pop_back(); } }
        ImGui::Text("Left-click and drag to add lines,\nRight-click to undo");

        // Here we are using InvisibleButton() as a convenience to 1) advance the cursor and 2) allows us to use IsItemHovered()
        // However you can draw directly and poll mouse/keyboard by yourself. You can manipulate the cursor using GetCursorPos() and SetCursorPos().
        // If you only use the ImDrawList API, you can notify the owner window of its extends by using SetCursorPos(max).
        ImVec2 canvas_pos = ImGui::GetCursorScreenPos();            // ImDrawList API uses screen coordinates!
        ImVec2 canvas_size = ImGui::GetContentRegionAvail();        // Resize canvas to what's available
        if (canvas_size.x < 50.0f) canvas_size.x = 50.0f;
        if (canvas_size.y < 50.0f) canvas_size.y = 50.0f;
        draw_list->AddRectFilledMultiColor(canvas_pos, ImVec2(canvas_pos.x + canvas_size.x, canvas_pos.y + canvas_size.y), ImColor(50,50,50), ImColor(50,50,60), ImColor(60,60,70), ImColor(50,50,60));
        draw_list->AddRect(canvas_pos, ImVec2(canvas_pos.x + canvas_size.x, canvas_pos.y + canvas_size.y), ImColor(255,255,255));

        bool adding_preview = false;
        ImGui::InvisibleButton("canvas", canvas_size);
        if (ImGui::IsItemHovered())
        {
            ImVec2 mouse_pos_in_canvas = ImVec2(ImGui::GetIO().MousePos.x - canvas_pos.x, ImGui::GetIO().MousePos.y - canvas_pos.y);
            if (!adding_line && ImGui::IsMouseClicked(0))
            {
                points.push_back(mouse_pos_in_canvas);
                adding_line = true;
            }
            if (adding_line)
            {
                adding_preview = true;
                points.push_back(mouse_pos_in_canvas);
                if (!ImGui::GetIO().MouseDown[0])
                    adding_line = adding_preview = false;
            }
            if (ImGui::IsMouseClicked(1) && !points.empty())
            {
                adding_line = adding_preview = false;
                points.pop_back();
                points.pop_back();
            }
        }
        draw_list->PushClipRect(canvas_pos, ImVec2(canvas_pos.x+canvas_size.x, canvas_pos.y+canvas_size.y));      // clip lines within the canvas (if we resize it, etc.)
        for (int i = 0; i < points.Size - 1; i += 2)
            draw_list->AddLine(ImVec2(canvas_pos.x + points[i].x, canvas_pos.y + points[i].y), ImVec2(canvas_pos.x + points[i+1].x, canvas_pos.y + points[i+1].y), 0xFF00FFFF, 2.0f);
        draw_list->PopClipRect();
        if (adding_preview)
            points.pop_back();
    }
    ImGui::End();
}

// For the console example, here we are using a more C++ like approach of declaring a class to hold the data and the functions.
struct ExampleAppConsole
{
    char                  InputBuf[256];
    ImVector<char*>       Items;
    bool                  ScrollToBottom;
    ImVector<char*>       History;
    int                   HistoryPos;    // -1: new line, 0..History.Size-1 browsing history.
    ImVector<const char*> Commands;

    ExampleAppConsole()
    {
        ClearLog();
        memset(InputBuf, 0, sizeof(InputBuf));
        HistoryPos = -1;
        Commands.push_back("HELP");
        Commands.push_back("HISTORY");
        Commands.push_back("CLEAR");
        Commands.push_back("CLASSIFY");  // "classify" is here to provide an example of "C"+[tab] completing to "CL" and displaying matches.
        AddLog("Welcome to ImGui!");
    }
    ~ExampleAppConsole()
    {
        ClearLog();
        for (int i = 0; i < History.Size; i++)
            free(History[i]);
    }

    // Portable helpers
    static int   Stricmp(const char* str1, const char* str2)         { int d; while ((d = toupper(*str2) - toupper(*str1)) == 0 && *str1) { str1++; str2++; } return d; }
    static int   Strnicmp(const char* str1, const char* str2, int n) { int d = 0; while (n > 0 && (d = toupper(*str2) - toupper(*str1)) == 0 && *str1) { str1++; str2++; n--; } return d; }
    static char* Strdup(const char *str)                             { size_t len = strlen(str) + 1; void* buff = malloc(len); return (char*)memcpy(buff, (const void*)str, len); }

    void    ClearLog()
    {
        for (int i = 0; i < Items.Size; i++)
            free(Items[i]);
        Items.clear();
        ScrollToBottom = true;
    }

    void    AddLog(const char* fmt, ...) IM_PRINTFARGS(2)
    {
        char buf[1024];
        va_list args;
        va_start(args, fmt);
        vsnprintf(buf, IM_ARRAYSIZE(buf), fmt, args);
        buf[IM_ARRAYSIZE(buf)-1] = 0;
        va_end(args);
        Items.push_back(Strdup(buf));
        ScrollToBottom = true;
    }

    void    Draw(const char* title, bool* p_open)
    {
        ImGui::SetNextWindowSize(ImVec2(520,600), ImGuiSetCond_FirstUseEver);
        if (!ImGui::Begin(title, p_open))
        {
            ImGui::End();
            return;
        }

        ImGui::TextWrapped("This example implements a console with basic coloring, completion and history. A more elaborate implementation may want to store entries along with extra data such as timestamp, emitter, etc.");
        ImGui::TextWrapped("Enter 'HELP' for help, press TAB to use text completion.");

        // TODO: display items starting from the bottom

        if (ImGui::SmallButton("Add Dummy Text")) { AddLog("%d some text", Items.Size); AddLog("some more text"); AddLog("display very important message here!"); } ImGui::SameLine();
        if (ImGui::SmallButton("Add Dummy Error")) AddLog("[error] something went wrong"); ImGui::SameLine();
        if (ImGui::SmallButton("Clear")) ClearLog(); ImGui::SameLine();
        if (ImGui::SmallButton("Scroll to bottom")) ScrollToBottom = true;
        //static float t = 0.0f; if (ImGui::GetTime() - t > 0.02f) { t = ImGui::GetTime(); AddLog("Spam %f", t); }

        ImGui::Separator();

        ImGui::PushStyleVar(ImGuiStyleVar_FramePadding, ImVec2(0,0));
        static ImGuiTextFilter filter;
        filter.Draw("Filter (\"incl,-excl\") (\"error\")", 180);
        ImGui::PopStyleVar();
        ImGui::Separator();

        ImGui::BeginChild("ScrollingRegion", ImVec2(0,-ImGui::GetItemsLineHeightWithSpacing()), false, ImGuiWindowFlags_HorizontalScrollbar);
        if (ImGui::BeginPopupContextWindow())
        {
            if (ImGui::Selectable("Clear")) ClearLog();
            ImGui::EndPopup();
        }

        // Display every line as a separate entry so we can change their color or add custom widgets. If you only want raw text you can use ImGui::TextUnformatted(log.begin(), log.end());
        // NB- if you have thousands of entries this approach may be too inefficient and may require user-side clipping to only process visible items.
        // You can seek and display only the lines that are visible using the ImGuiListClipper helper, if your elements are evenly spaced and you have cheap random access to the elements.
        // To use the clipper we could replace the 'for (int i = 0; i < Items.Size; i++)' loop with:
        //     ImGuiListClipper clipper(Items.Size);
        //     while (clipper.Step())
        //         for (int i = clipper.DisplayStart; i < clipper.DisplayEnd; i++)
        // However take note that you can not use this code as is if a filter is active because it breaks the 'cheap random-access' property. We would need random-access on the post-filtered list.
        // A typical application wanting coarse clipping and filtering may want to pre-compute an array of indices that passed the filtering test, recomputing this array when user changes the filter,
        // and appending newly elements as they are inserted. This is left as a task to the user until we can manage to improve this example code!
        // If your items are of variable size you may want to implement code similar to what ImGuiListClipper does. Or split your data into fixed height items to allow random-seeking into your list.
        ImGui::PushStyleVar(ImGuiStyleVar_ItemSpacing, ImVec2(4,1)); // Tighten spacing
        for (int i = 0; i < Items.Size; i++)
        {
            const char* item = Items[i];
            if (!filter.PassFilter(item))
                continue;
            ImVec4 col = ImVec4(1.0f,1.0f,1.0f,1.0f); // A better implementation may store a type per-item. For the sample let's just parse the text.
            if (strstr(item, "[error]")) col = ImColor(1.0f,0.4f,0.4f,1.0f);
            else if (strncmp(item, "# ", 2) == 0) col = ImColor(1.0f,0.78f,0.58f,1.0f);
            ImGui::PushStyleColor(ImGuiCol_Text, col);
            ImGui::TextUnformatted(item);
            ImGui::PopStyleColor();
        }
        if (ScrollToBottom)
            ImGui::SetScrollHere();
        ScrollToBottom = false;
        ImGui::PopStyleVar();
        ImGui::EndChild();
        ImGui::Separator();

        // Command-line
        if (ImGui::InputText("Input", InputBuf, IM_ARRAYSIZE(InputBuf), ImGuiInputTextFlags_EnterReturnsTrue|ImGuiInputTextFlags_CallbackCompletion|ImGuiInputTextFlags_CallbackHistory, &TextEditCallbackStub, (void*)this))
        {
            char* input_end = InputBuf+strlen(InputBuf);
            while (input_end > InputBuf && input_end[-1] == ' ') input_end--; *input_end = 0;
            if (InputBuf[0])
                ExecCommand(InputBuf);
            strcpy(InputBuf, "");
        }

        // Demonstrate keeping auto focus on the input box
        if (ImGui::IsItemHovered() || (ImGui::IsRootWindowOrAnyChildFocused() && !ImGui::IsAnyItemActive() && !ImGui::IsMouseClicked(0)))
            ImGui::SetKeyboardFocusHere(-1); // Auto focus previous widget

        ImGui::End();
    }

    void    ExecCommand(const char* command_line)
    {
        AddLog("# %s\n", command_line);

        // Insert into history. First find match and delete it so it can be pushed to the back. This isn't trying to be smart or optimal.
        HistoryPos = -1;
        for (int i = History.Size-1; i >= 0; i--)
            if (Stricmp(History[i], command_line) == 0)
            {
                free(History[i]);
                History.erase(History.begin() + i);
                break;
            }
        History.push_back(Strdup(command_line));

        // Process command
        if (Stricmp(command_line, "CLEAR") == 0)
        {
            ClearLog();
        }
        else if (Stricmp(command_line, "HELP") == 0)
        {
            AddLog("Commands:");
            for (int i = 0; i < Commands.Size; i++)
                AddLog("- %s", Commands[i]);
        }
        else if (Stricmp(command_line, "HISTORY") == 0)
        {
            for (int i = History.Size >= 10 ? History.Size - 10 : 0; i < History.Size; i++)
                AddLog("%3d: %s\n", i, History[i]);
        }
        else
        {
            AddLog("Unknown command: '%s'\n", command_line);
        }
    }

    static int TextEditCallbackStub(ImGuiTextEditCallbackData* data) // In C++11 you are better off using lambdas for this sort of forwarding callbacks
    {
        ExampleAppConsole* console = (ExampleAppConsole*)data->UserData;
        return console->TextEditCallback(data);
    }

    int     TextEditCallback(ImGuiTextEditCallbackData* data)
    {
        //AddLog("cursor: %d, selection: %d-%d", data->CursorPos, data->SelectionStart, data->SelectionEnd);
        switch (data->EventFlag)
        {
        case ImGuiInputTextFlags_CallbackCompletion:
            {
                // Example of TEXT COMPLETION

                // Locate beginning of current word
                const char* word_end = data->Buf + data->CursorPos;
                const char* word_start = word_end;
                while (word_start > data->Buf)
                {
                    const char c = word_start[-1];
                    if (c == ' ' || c == '\t' || c == ',' || c == ';')
                        break;
                    word_start--;
                }

                // Build a list of candidates
                ImVector<const char*> candidates;
                for (int i = 0; i < Commands.Size; i++)
                    if (Strnicmp(Commands[i], word_start, (int)(word_end-word_start)) == 0)
                        candidates.push_back(Commands[i]);

                if (candidates.Size == 0)
                {
                    // No match
                    AddLog("No match for \"%.*s\"!\n", (int)(word_end-word_start), word_start);
                }
                else if (candidates.Size == 1)
                {
                    // Single match. Delete the beginning of the word and replace it entirely so we've got nice casing
                    data->DeleteChars((int)(word_start-data->Buf), (int)(word_end-word_start));
                    data->InsertChars(data->CursorPos, candidates[0]);
                    data->InsertChars(data->CursorPos, " ");
                }
                else
                {
                    // Multiple matches. Complete as much as we can, so inputing "C" will complete to "CL" and display "CLEAR" and "CLASSIFY"
                    int match_len = (int)(word_end - word_start);
                    for (;;)
                    {
                        int c = 0;
                        bool all_candidates_matches = true;
                        for (int i = 0; i < candidates.Size && all_candidates_matches; i++)
                            if (i == 0)
                                c = toupper(candidates[i][match_len]);
                            else if (c != toupper(candidates[i][match_len]))
                                all_candidates_matches = false;
                        if (!all_candidates_matches)
                            break;
                        match_len++;
                    }

                    if (match_len > 0)
                    {
                        data->DeleteChars((int)(word_start - data->Buf), (int)(word_end-word_start));
                        data->InsertChars(data->CursorPos, candidates[0], candidates[0] + match_len);
                    }

                    // List matches
                    AddLog("Possible matches:\n");
                    for (int i = 0; i < candidates.Size; i++)
                        AddLog("- %s\n", candidates[i]);
                }

                break;
            }
        case ImGuiInputTextFlags_CallbackHistory:
            {
                // Example of HISTORY
                const int prev_history_pos = HistoryPos;
                if (data->EventKey == ImGuiKey_UpArrow)
                {
                    if (HistoryPos == -1)
                        HistoryPos = History.Size - 1;
                    else if (HistoryPos > 0)
                        HistoryPos--;
                }
                else if (data->EventKey == ImGuiKey_DownArrow)
                {
                    if (HistoryPos != -1)
                        if (++HistoryPos >= History.Size)
                            HistoryPos = -1;
                }

                // A better implementation would preserve the data on the current input line along with cursor position.
                if (prev_history_pos != HistoryPos)
                {
                    data->CursorPos = data->SelectionStart = data->SelectionEnd = data->BufTextLen = (int)snprintf(data->Buf, (size_t)data->BufSize, "%s", (HistoryPos >= 0) ? History[HistoryPos] : "");
                    data->BufDirty = true;
                }
            }
        }
        return 0;
    }
};

static void ShowExampleAppConsole(bool* p_open)
{
    static ExampleAppConsole console;
    console.Draw("Example: Console", p_open);
}

// Usage:
//  static ExampleAppLog my_log;
//  my_log.AddLog("Hello %d world\n", 123);
//  my_log.Draw("title");
struct ExampleAppLog
{
    ImGuiTextBuffer     Buf;
    ImGuiTextFilter     Filter;
    ImVector<int>       LineOffsets;        // Index to lines offset
    bool                ScrollToBottom;

    void    Clear()     { Buf.clear(); LineOffsets.clear(); }

    void    AddLog(const char* fmt, ...) IM_PRINTFARGS(2)
    {
        int old_size = Buf.size();
        va_list args;
        va_start(args, fmt);
        Buf.appendv(fmt, args);
        va_end(args);
        for (int new_size = Buf.size(); old_size < new_size; old_size++)
            if (Buf[old_size] == '\n')
                LineOffsets.push_back(old_size);
        ScrollToBottom = true;
    }

    void    Draw(const char* title, bool* p_open = NULL)
    {
        ImGui::SetNextWindowSize(ImVec2(500,400), ImGuiSetCond_FirstUseEver);
        ImGui::Begin(title, p_open);
        if (ImGui::Button("Clear")) Clear();
        ImGui::SameLine();
        bool copy = ImGui::Button("Copy");
        ImGui::SameLine();
        Filter.Draw("Filter", -100.0f);
        ImGui::Separator();
        ImGui::BeginChild("scrolling", ImVec2(0,0), false, ImGuiWindowFlags_HorizontalScrollbar);
        if (copy) ImGui::LogToClipboard();

        if (Filter.IsActive())
        {
            const char* buf_begin = Buf.begin();
            const char* line = buf_begin;
            for (int line_no = 0; line != NULL; line_no++)
            {
                const char* line_end = (line_no < LineOffsets.Size) ? buf_begin + LineOffsets[line_no] : NULL;
                if (Filter.PassFilter(line, line_end))
                    ImGui::TextUnformatted(line, line_end);
                line = line_end && line_end[1] ? line_end + 1 : NULL;
            }
        }
        else
        {
            ImGui::TextUnformatted(Buf.begin());
        }

        if (ScrollToBottom)
            ImGui::SetScrollHere(1.0f);
        ScrollToBottom = false;
        ImGui::EndChild();
        ImGui::End();
    }
};

static void ShowExampleAppLog(bool* p_open)
{
    static ExampleAppLog log;

    // Demo fill
    static float last_time = -1.0f;
    float time = ImGui::GetTime();
    if (time - last_time >= 0.3f)
    {
        const char* random_words[] = { "system", "info", "warning", "error", "fatal", "notice", "log" };
        log.AddLog("[%s] Hello, time is %.1f, rand() %d\n", random_words[rand() % IM_ARRAYSIZE(random_words)], time, (int)rand());
        last_time = time;
    }

    log.Draw("Example: Log", p_open);
}

static void ShowExampleAppLayout(bool* p_open)
{
    ImGui::SetNextWindowSize(ImVec2(500, 440), ImGuiSetCond_FirstUseEver);
    if (ImGui::Begin("Example: Layout", p_open, ImGuiWindowFlags_MenuBar))
    {
        if (ImGui::BeginMenuBar())
        {
            if (ImGui::BeginMenu("File"))
            {
                if (ImGui::MenuItem("Close")) *p_open = false;
                ImGui::EndMenu();
            }
            ImGui::EndMenuBar();
        }

        // left
        static int selected = 0;
        ImGui::BeginChild("left pane", ImVec2(150, 0), true);
        for (int i = 0; i < 100; i++)
        {
            char label[128];
            sprintf(label, "MyObject %d", i);
            if (ImGui::Selectable(label, selected == i))
                selected = i;
        }
        ImGui::EndChild();
        ImGui::SameLine();

        // right
        ImGui::BeginGroup();
            ImGui::BeginChild("item view", ImVec2(0, -ImGui::GetItemsLineHeightWithSpacing())); // Leave room for 1 line below us
                ImGui::Text("MyObject: %d", selected);
                ImGui::Separator();
                ImGui::TextWrapped("Lorem ipsum dolor sit amet, consectetur adipiscing elit, sed do eiusmod tempor incididunt ut labore et dolore magna aliqua. ");
            ImGui::EndChild();
            ImGui::BeginChild("buttons");
                if (ImGui::Button("Revert")) {}
                ImGui::SameLine();
                if (ImGui::Button("Save")) {}
            ImGui::EndChild();
        ImGui::EndGroup();
    }
    ImGui::End();
}

static void ShowExampleAppPropertyEditor(bool* p_open)
{
    ImGui::SetNextWindowSize(ImVec2(430,450), ImGuiSetCond_FirstUseEver);
    if (!ImGui::Begin("Example: Property editor", p_open))
    {
        ImGui::End();
        return;
    }

    ShowHelpMarker("This example shows how you may implement a property editor using two columns.\nAll objects/fields data are dummies here.\nRemember that in many simple cases, you can use ImGui::SameLine(xxx) to position\nyour cursor horizontally instead of using the Columns() API.");

    ImGui::PushStyleVar(ImGuiStyleVar_FramePadding, ImVec2(2,2));
    ImGui::Columns(2);
    ImGui::Separator();

    struct funcs
    {
        static void ShowDummyObject(const char* prefix, int uid)
        {
            ImGui::PushID(uid);                      // Use object uid as identifier. Most commonly you could also use the object pointer as a base ID.
            ImGui::AlignFirstTextHeightToWidgets();  // Text and Tree nodes are less high than regular widgets, here we add vertical spacing to make the tree lines equal high.
            bool node_open = ImGui::TreeNode("Object", "%s_%u", prefix, uid);
            ImGui::NextColumn();
            ImGui::AlignFirstTextHeightToWidgets();
            ImGui::Text("my sailor is rich");
            ImGui::NextColumn();
            if (node_open)
            {
                static float dummy_members[8] = { 0.0f,0.0f,1.0f,3.1416f,100.0f,999.0f };
                for (int i = 0; i < 8; i++)
                {
                    ImGui::PushID(i); // Use field index as identifier.
                    if (i < 2)
                    {
                        ShowDummyObject("Child", 424242);
                    }
                    else
                    {
                        ImGui::AlignFirstTextHeightToWidgets();
                        // Here we use a Selectable (instead of Text) to highlight on hover
                        //ImGui::Text("Field_%d", i);
                        char label[32];
                        sprintf(label, "Field_%d", i);
                        ImGui::Bullet();
                        ImGui::Selectable(label);
                        ImGui::NextColumn();
                        ImGui::PushItemWidth(-1);
                        if (i >= 5)
                            ImGui::InputFloat("##value", &dummy_members[i], 1.0f);
                        else
                            ImGui::DragFloat("##value", &dummy_members[i], 0.01f);
                        ImGui::PopItemWidth();
                        ImGui::NextColumn();
                    }
                    ImGui::PopID();
                }
                ImGui::TreePop();
            }
            ImGui::PopID();
        }
    };

    // Iterate dummy objects with dummy members (all the same data)
    for (int obj_i = 0; obj_i < 3; obj_i++)
        funcs::ShowDummyObject("Object", obj_i);

    ImGui::Columns(1);
    ImGui::Separator();
    ImGui::PopStyleVar();
    ImGui::End();
}

static void ShowExampleAppLongText(bool* p_open)
{
    ImGui::SetNextWindowSize(ImVec2(520,600), ImGuiSetCond_FirstUseEver);
    if (!ImGui::Begin("Example: Long text display", p_open))
    {
        ImGui::End();
        return;
    }

    static int test_type = 0;
    static ImGuiTextBuffer log;
    static int lines = 0;
    ImGui::Text("Printing unusually long amount of text.");
    ImGui::Combo("Test type", &test_type, "Single call to TextUnformatted()\0Multiple calls to Text(), clipped manually\0Multiple calls to Text(), not clipped\0");
    ImGui::Text("Buffer contents: %d lines, %d bytes", lines, log.size());
    if (ImGui::Button("Clear")) { log.clear(); lines = 0; }
    ImGui::SameLine();
    if (ImGui::Button("Add 1000 lines"))
    {
        for (int i = 0; i < 1000; i++)
            log.append("%i The quick brown fox jumps over the lazy dog\n", lines+i);
        lines += 1000;
    }
    ImGui::BeginChild("Log");
    switch (test_type)
    {
    case 0:
        // Single call to TextUnformatted() with a big buffer
        ImGui::TextUnformatted(log.begin(), log.end());
        break;
    case 1:
        {
            // Multiple calls to Text(), manually coarsely clipped - demonstrate how to use the ImGuiListClipper helper.
            ImGui::PushStyleVar(ImGuiStyleVar_ItemSpacing, ImVec2(0,0));
            ImGuiListClipper clipper(lines);
            while (clipper.Step())
                for (int i = clipper.DisplayStart; i < clipper.DisplayEnd; i++)
                    ImGui::Text("%i The quick brown fox jumps over the lazy dog", i);
            ImGui::PopStyleVar();
            break;
        }
    case 2:
        // Multiple calls to Text(), not clipped (slow)
        ImGui::PushStyleVar(ImGuiStyleVar_ItemSpacing, ImVec2(0,0));
        for (int i = 0; i < lines; i++)
            ImGui::Text("%i The quick brown fox jumps over the lazy dog", i);
        ImGui::PopStyleVar();
        break;
    }
    ImGui::EndChild();
    ImGui::End();
}

// End of Demo code
#else

void ImGui::ShowTestWindow(bool*) {}
void ImGui::ShowUserGuide() {}
void ImGui::ShowStyleEditor(ImGuiStyle*) {}

#endif<|MERGE_RESOLUTION|>--- conflicted
+++ resolved
@@ -1664,13 +1664,8 @@
             if (!filter.PassFilter(name))
                 continue;
             ImGui::PushID(i);
-<<<<<<< HEAD
             ImGui::ColorEdit4(name, (float*)&style.Colors[i], color_edit_flags | ImGuiColorEditFlags_Alpha | ImGuiColorEditFlags_NoOptions);
-            if (memcmp(&style.Colors[i], (ref ? &ref->Colors[i] : &def.Colors[i]), sizeof(ImVec4)) != 0)
-=======
-            ImGui::ColorEdit4(name, (float*)&style.Colors[i], true);
             if (memcmp(&style.Colors[i], (ref ? &ref->Colors[i] : &default_style.Colors[i]), sizeof(ImVec4)) != 0)
->>>>>>> 0fb51b6b
             {
                 ImGui::SameLine(); if (ImGui::Button("Revert")) style.Colors[i] = ref ? ref->Colors[i] : default_style.Colors[i];
                 if (ref) { ImGui::SameLine(); if (ImGui::Button("Save")) ref->Colors[i] = style.Colors[i]; }

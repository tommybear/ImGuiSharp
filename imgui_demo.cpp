--- conflicted
+++ resolved
@@ -1785,7 +1785,6 @@
             ImGui::TreePop();
         }
 
-<<<<<<< HEAD
 #if 0
         if (ImGui::TreeNode("Remote Activation"))
         {
@@ -1801,7 +1800,7 @@
             ImGui::TreePop();
         }
 #endif
-=======
+
         if (ImGui::TreeNode("Hovering"))
         {
             // Testing IsWindowHovered() function
@@ -1829,7 +1828,6 @@
 
             ImGui::TreePop();
         }
->>>>>>> 3cc10d25
 
         if (ImGui::TreeNode("Dragging"))
         {

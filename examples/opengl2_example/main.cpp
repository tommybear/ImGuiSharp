--- conflicted
+++ resolved
@@ -27,11 +27,8 @@
     glfwSwapInterval(1); // Enable vsync
 
     // Setup ImGui binding
-<<<<<<< HEAD
+    ImGui::CreateContext();
     ImGuiIO& io = ImGui::GetIO(); (void)io;
-=======
-    ImGui::CreateContext();
->>>>>>> cea8017e
     ImGui_ImplGlfwGL2_Init(window, true);
     //io.NavFlags |= ImGuiNavFlags_EnableKeyboard;  // Enable Keyboard Controls
 

// ImGui - standalone example application for SDL2 + OpenGL
// If you are new to ImGui, see examples/README.txt and documentation at the top of imgui.cpp.
// (SDL is a cross-platform general purpose library for handling windows, inputs, OpenGL/Vulkan graphics context creation, etc.)

// **DO NOT USE THIS CODE IF YOUR CODE/ENGINE IS USING MODERN OPENGL (SHADERS, VBO, VAO, etc.)**
// **Prefer using the code in the sdl_opengl3_example/ folder**
// See imgui_impl_sdl.cpp for details.

#include "imgui.h"
#include "imgui_impl_sdl_gl2.h"
#include <stdio.h>
#include <SDL.h>
#include <SDL_opengl.h>

int main(int, char**)
{
    // Setup SDL
    if (SDL_Init(SDL_INIT_VIDEO|SDL_INIT_TIMER) != 0)
    {
        printf("Error: %s\n", SDL_GetError());
        return -1;
    }

    // Setup window
    SDL_GL_SetAttribute(SDL_GL_DOUBLEBUFFER, 1);
    SDL_GL_SetAttribute(SDL_GL_DEPTH_SIZE, 24);
    SDL_GL_SetAttribute(SDL_GL_STENCIL_SIZE, 8);
    SDL_GL_SetAttribute(SDL_GL_CONTEXT_MAJOR_VERSION, 2);
    SDL_GL_SetAttribute(SDL_GL_CONTEXT_MINOR_VERSION, 2);
    SDL_DisplayMode current;
    SDL_GetCurrentDisplayMode(0, &current);
    SDL_Window *window = SDL_CreateWindow("ImGui SDL2+OpenGL example", SDL_WINDOWPOS_CENTERED, SDL_WINDOWPOS_CENTERED, 1280, 720, SDL_WINDOW_OPENGL|SDL_WINDOW_RESIZABLE);
    SDL_GLContext glcontext = SDL_GL_CreateContext(window);
    SDL_GL_SetSwapInterval(1); // Enable vsync

    // Setup ImGui binding
<<<<<<< HEAD
    ImGuiIO& io = ImGui::GetIO(); (void)io;
=======
    ImGui::CreateContext();
>>>>>>> cea8017e
    ImGui_ImplSdlGL2_Init(window);
    //io.NavFlags |= ImGuiNavFlags_EnableKeyboard;  // Enable Keyboard Controls

    // Setup style
    ImGui::StyleColorsDark();
    //ImGui::StyleColorsClassic();

    // Load Fonts
    // - If no fonts are loaded, dear imgui will use the default font. You can also load multiple fonts and use ImGui::PushFont()/PopFont() to select them. 
    // - AddFontFromFileTTF() will return the ImFont* so you can store it if you need to select the font among multiple. 
    // - If the file cannot be loaded, the function will return NULL. Please handle those errors in your application (e.g. use an assertion, or display an error and quit).
    // - The fonts will be rasterized at a given size (w/ oversampling) and stored into a texture when calling ImFontAtlas::Build()/GetTexDataAsXXXX(), which ImGui_ImplXXXX_NewFrame below will call.
    // - Read 'misc/fonts/README.txt' for more instructions and details.
    // - Remember that in C/C++ if you want to include a backslash \ in a string literal you need to write a double backslash \\ !
    //io.Fonts->AddFontDefault();
    //io.Fonts->AddFontFromFileTTF("../../misc/fonts/Roboto-Medium.ttf", 16.0f);
    //io.Fonts->AddFontFromFileTTF("../../misc/fonts/Cousine-Regular.ttf", 15.0f);
    //io.Fonts->AddFontFromFileTTF("../../misc/fonts/DroidSans.ttf", 16.0f);
    //io.Fonts->AddFontFromFileTTF("../../misc/fonts/ProggyTiny.ttf", 10.0f);
    //ImFont* font = io.Fonts->AddFontFromFileTTF("c:\\Windows\\Fonts\\ArialUni.ttf", 18.0f, NULL, io.Fonts->GetGlyphRangesJapanese());
    //IM_ASSERT(font != NULL);

    bool show_demo_window = true;
    bool show_another_window = false;
    ImVec4 clear_color = ImVec4(0.45f, 0.55f, 0.60f, 1.00f);

    // Main loop
    bool done = false;
    while (!done)
    {
        // You can read the io.WantCaptureMouse, io.WantCaptureKeyboard flags to tell if dear imgui wants to use your inputs.
        // - When io.WantCaptureMouse is true, do not dispatch mouse input data to your main application.
        // - When io.WantCaptureKeyboard is true, do not dispatch keyboard input data to your main application.
        // Generally you may always pass all inputs to dear imgui, and hide them from your application based on those two flags.
        SDL_Event event;
        while (SDL_PollEvent(&event))
        {
            ImGui_ImplSdlGL2_ProcessEvent(&event);
            if (event.type == SDL_QUIT)
                done = true;
        }
        ImGui_ImplSdlGL2_NewFrame(window);

        // 1. Show a simple window.
        // Tip: if we don't call ImGui::Begin()/ImGui::End() the widgets automatically appears in a window called "Debug".
        {
            static float f = 0.0f;
            static int counter = 0;
            ImGui::Text("Hello, world!");                           // Display some text (you can use a format string too)
            ImGui::SliderFloat("float", &f, 0.0f, 1.0f);            // Edit 1 float using a slider from 0.0f to 1.0f    
            ImGui::ColorEdit3("clear color", (float*)&clear_color); // Edit 3 floats representing a color

            ImGui::Checkbox("Demo Window", &show_demo_window);      // Edit bools storing our windows open/close state
            ImGui::Checkbox("Another Window", &show_another_window);

            if (ImGui::Button("Button"))                            // Buttons return true when clicked (NB: most widgets return true when edited/activated)
                counter++;
            ImGui::SameLine();
            ImGui::Text("counter = %d", counter);

            ImGui::Text("Application average %.3f ms/frame (%.1f FPS)", 1000.0f / ImGui::GetIO().Framerate, ImGui::GetIO().Framerate);
        }

        // 2. Show another simple window. In most cases you will use an explicit Begin/End pair to name your windows.
        if (show_another_window)
        {
            ImGui::Begin("Another Window", &show_another_window);
            ImGui::Text("Hello from another window!");
            if (ImGui::Button("Close Me"))
                show_another_window = false;
            ImGui::End();
        }

        // 3. Show the ImGui demo window. Most of the sample code is in ImGui::ShowDemoWindow(). Read its code to learn more about Dear ImGui!
        if (show_demo_window)
        {
            ImGui::SetNextWindowPos(ImVec2(650, 20), ImGuiCond_FirstUseEver); // Normally user code doesn't need/want to call this because positions are saved in .ini file anyway. Here we just want to make the demo initial state a bit more friendly!
            ImGui::ShowDemoWindow(&show_demo_window);
        }

        // Rendering
        glViewport(0, 0, (int)ImGui::GetIO().DisplaySize.x, (int)ImGui::GetIO().DisplaySize.y);
        glClearColor(clear_color.x, clear_color.y, clear_color.z, clear_color.w);
        glClear(GL_COLOR_BUFFER_BIT);
        //glUseProgram(0); // You may want this if using this code in an OpenGL 3+ context where shaders may be bound
        ImGui::Render();
        SDL_GL_SwapWindow(window);
    }

    // Cleanup
    ImGui_ImplSdlGL2_Shutdown();
    ImGui::DestroyContext();

    SDL_GL_DeleteContext(glcontext);
    SDL_DestroyWindow(window);
    SDL_Quit();

    return 0;
}<|MERGE_RESOLUTION|>--- conflicted
+++ resolved
@@ -34,11 +34,8 @@
     SDL_GL_SetSwapInterval(1); // Enable vsync
 
     // Setup ImGui binding
-<<<<<<< HEAD
+    ImGui::CreateContext();
     ImGuiIO& io = ImGui::GetIO(); (void)io;
-=======
-    ImGui::CreateContext();
->>>>>>> cea8017e
     ImGui_ImplSdlGL2_Init(window);
     //io.NavFlags |= ImGuiNavFlags_EnableKeyboard;  // Enable Keyboard Controls
 

--- conflicted
+++ resolved
@@ -123,11 +123,8 @@
     UpdateWindow(hwnd);
 
     // Setup ImGui binding
-<<<<<<< HEAD
+    ImGui::CreateContext();
     ImGuiIO& io = ImGui::GetIO(); (void)io;
-=======
-    ImGui::CreateContext();
->>>>>>> cea8017e
     ImGui_ImplDX11_Init(hwnd, g_pd3dDevice, g_pd3dDeviceContext);
     //io.NavFlags |= ImGuiNavFlags_EnableKeyboard;  // Enable Keyboard Controls
 

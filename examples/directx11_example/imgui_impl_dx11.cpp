--- conflicted
+++ resolved
@@ -45,35 +45,18 @@
     D3D11_MAPPED_SUBRESOURCE vtx_resource, idx_resource;
     if (g_pd3dDeviceContext->Map(g_pVB, 0, D3D11_MAP_WRITE_DISCARD, 0, &vtx_resource) != S_OK)
         return;
-<<<<<<< HEAD
     if (g_pd3dDeviceContext->Map(g_pIB, 0, D3D11_MAP_WRITE_DISCARD, 0, &idx_resource) != S_OK)
         return;
-    CUSTOMVERTEX* vtx_dst = (CUSTOMVERTEX*)vtx_resource.pData;
+    ImDrawVert* vtx_dst = (ImDrawVert*)vtx_resource.pData;
     ImDrawIdx* idx_dst = (ImDrawIdx*)idx_resource.pData;
-=======
-    ImDrawVert* vtx_dst = (ImDrawVert*)mappedResource.pData;
->>>>>>> 4f51b779
     for (int n = 0; n < cmd_lists_count; n++)
     {
         const ImDrawList* cmd_list = cmd_lists[n];
         const ImDrawVert* vtx_src = &cmd_list->vtx_buffer[0];
-<<<<<<< HEAD
-        for (size_t i = 0; i < cmd_list->vtx_buffer.size(); i++)
-        {
-            vtx_dst->pos[0] = vtx_src->pos.x;
-            vtx_dst->pos[1] = vtx_src->pos.y;
-            vtx_dst->uv[0] = vtx_src->uv.x;
-            vtx_dst->uv[1] = vtx_src->uv.y;
-            vtx_dst->col = vtx_src->col;
-            vtx_dst++;
-            vtx_src++;
-        }
+        memcpy(vtx_dst, vtx_src, cmd_list->vtx_buffer.size() * sizeof(ImDrawVert));
         memcpy(idx_dst, &cmd_list->idx_buffer[0], cmd_list->idx_buffer.size() * sizeof(ImDrawIdx));
+        vtx_dst += cmd_list->vtx_buffer.size();
         idx_dst += cmd_list->idx_buffer.size();
-=======
-        memcpy(vtx_dst, vtx_src, cmd_list->vtx_buffer.size() * sizeof(ImDrawVert));
-        vtx_dst += cmd_list->vtx_buffer.size();
->>>>>>> 4f51b779
     }
     g_pd3dDeviceContext->Unmap(g_pVB, 0);
     g_pd3dDeviceContext->Unmap(g_pIB, 0);

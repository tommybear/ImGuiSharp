--- conflicted
+++ resolved
@@ -58,16 +58,8 @@
     glUniformMatrix4fv(g_AttribLocationProjMtx, 1, GL_FALSE, &ortho_projection[0][0]);
 
     // Grow our buffer according to what we need
-<<<<<<< HEAD
     glBindBuffer(GL_ARRAY_BUFFER, g_VboHandle);
-    size_t needed_vtx_size = draw_data->total_vtx_count * sizeof(ImDrawVert);
-=======
-    int total_vtx_count = 0;
-    for (int n = 0; n < cmd_lists_count; n++)
-        total_vtx_count += cmd_lists[n]->vtx_buffer.size();
-    glBindBuffer(GL_ARRAY_BUFFER, g_VboHandle);
-    int needed_vtx_size = total_vtx_count * sizeof(ImDrawVert);
->>>>>>> 502e360e
+    int needed_vtx_size = draw_data->total_vtx_count * sizeof(ImDrawVert);
     if (g_VboSize < needed_vtx_size)
     {
         g_VboSize = needed_vtx_size + 5000 * sizeof(ImDrawVert);  // Grow buffer

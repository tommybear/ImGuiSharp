// dear imgui, v1.53 WIP
// (headers)

// See imgui.cpp file for documentation.
// See ImGui::ShowTestWindow() in imgui_demo.cpp for demo code.
// Read 'Programmer guide' in imgui.cpp for notes on how to setup ImGui in your codebase.
// Get latest version at https://github.com/ocornut/imgui

#pragma once

#if !defined(IMGUI_DISABLE_INCLUDE_IMCONFIG_H) || defined(IMGUI_INCLUDE_IMCONFIG_H)
#include "imconfig.h"       // User-editable configuration file
#endif
#include <float.h>          // FLT_MAX
#include <stdarg.h>         // va_list
#include <stddef.h>         // ptrdiff_t, NULL
#include <string.h>         // memset, memmove, memcpy, strlen, strchr, strcpy, strcmp

#define IMGUI_VERSION       "1.53 WIP"
#define IMGUI_HAS_NAV       // navigation branch

// Define attributes of all API symbols declarations, e.g. for DLL under Windows.
#ifndef IMGUI_API
#define IMGUI_API
#endif

// Define assertion handler.
#ifndef IM_ASSERT
#include <assert.h>
#define IM_ASSERT(_EXPR)    assert(_EXPR)
#endif

// Helpers
// Some compilers support applying printf-style warnings to user functions.
#if defined(__clang__) || defined(__GNUC__)
#define IM_FMTARGS(FMT)             __attribute__((format(printf, FMT, FMT+1)))
#define IM_FMTLIST(FMT)             __attribute__((format(printf, FMT, 0)))
#else
#define IM_FMTARGS(FMT)
#define IM_FMTLIST(FMT)
#endif
#define IM_ARRAYSIZE(_ARR)          ((int)(sizeof(_ARR)/sizeof(*_ARR)))

#if defined(__clang__)
#pragma clang diagnostic push
#pragma clang diagnostic ignored "-Wold-style-cast"
#endif

// Forward declarations
struct ImDrawChannel;               // Temporary storage for outputting drawing commands out of order, used by ImDrawList::ChannelsSplit()
struct ImDrawCmd;                   // A single draw command within a parent ImDrawList (generally maps to 1 GPU draw call)
struct ImDrawData;                  // All draw command lists required to render the frame
struct ImDrawList;                  // A single draw command list (generally one per window)
struct ImDrawVert;                  // A single vertex (20 bytes by default, override layout with IMGUI_OVERRIDE_DRAWVERT_STRUCT_LAYOUT)
struct ImFont;                      // Runtime data for a single font within a parent ImFontAtlas
struct ImFontAtlas;                 // Runtime data for multiple fonts, bake multiple fonts into a single texture, TTF/OTF font loader
struct ImFontConfig;                // Configuration data when adding a font or merging fonts
struct ImColor;                     // Helper functions to create a color that can be converted to either u32 or float4
struct ImGuiIO;                     // Main configuration and I/O between your application and ImGui
struct ImGuiOnceUponAFrame;         // Simple helper for running a block of code not more than once a frame, used by IMGUI_ONCE_UPON_A_FRAME macro
struct ImGuiStorage;                // Simple custom key value storage
struct ImGuiStyle;                  // Runtime data for styling/colors
struct ImGuiTextFilter;             // Parse and apply text filters. In format "aaaaa[,bbbb][,ccccc]"
struct ImGuiTextBuffer;             // Text buffer for logging/accumulating text
struct ImGuiTextEditCallbackData;   // Shared state of ImGui::InputText() when using custom ImGuiTextEditCallback (rare/advanced use)
struct ImGuiSizeConstraintCallbackData;// Structure used to constraint window size in custom ways when using custom ImGuiSizeConstraintCallback (rare/advanced use)
struct ImGuiListClipper;            // Helper to manually clip large list of items
struct ImGuiPayload;                // User data payload for drag and drop operations
struct ImGuiContext;                // ImGui context (opaque)

// Typedefs and Enumerations (declared as int for compatibility and to not pollute the top of this file)
typedef unsigned int ImU32;         // 32-bit unsigned integer (typically used to store packed colors)
typedef unsigned int ImGuiID;       // unique ID used by widgets (typically hashed from a stack of string)
typedef unsigned short ImWchar;     // character for keyboard input/display
typedef void* ImTextureID;          // user data to identify a texture (this is whatever to you want it to be! read the FAQ about ImTextureID in imgui.cpp)
typedef int ImGuiCol;               // enum: a color identifier for styling     // enum ImGuiCol_
typedef int ImGuiCond;              // enum: a condition for Set*()             // enum ImGuiCond_
typedef int ImGuiKey;               // enum: a key identifier (ImGui-side enum) // enum ImGuiKey_
typedef int ImGuiNavInput;          // enum: an input identifier for navigation // enum ImGuiNavInput_
typedef int ImGuiMouseCursor;       // enum: a mouse cursor identifier          // enum ImGuiMouseCursor_
typedef int ImGuiStyleVar;          // enum: a variable identifier for styling  // enum ImGuiStyleVar_
typedef int ImDrawCornerFlags;      // flags: for ImDrawList::AddRect*() etc.   // enum ImDrawCornerFlags_
typedef int ImGuiColorEditFlags;    // flags: for ColorEdit*(), ColorPicker*()  // enum ImGuiColorEditFlags_
typedef int ImGuiColumnsFlags;      // flags: for *Columns*()                   // enum ImGuiColumnsFlags_
typedef int ImGuiDragDropFlags;     // flags: for *DragDrop*()                  // enum ImGuiDragDropFlags_
typedef int ImGuiComboFlags;        // flags: for BeginCombo()                  // enum ImGuiComboFlags_
typedef int ImGuiFocusedFlags;      // flags: for IsWindowFocused()             // enum ImGuiFocusedFlags_
typedef int ImGuiHoveredFlags;      // flags: for IsItemHovered() etc.          // enum ImGuiHoveredFlags_
typedef int ImGuiInputTextFlags;    // flags: for InputText*()                  // enum ImGuiInputTextFlags_
typedef int ImGuiSelectableFlags;   // flags: for Selectable()                  // enum ImGuiSelectableFlags_
typedef int ImGuiTreeNodeFlags;     // flags: for TreeNode*(),CollapsingHeader()// enum ImGuiTreeNodeFlags_
typedef int ImGuiWindowFlags;       // flags: for Begin*()                      // enum ImGuiWindowFlags_
typedef int (*ImGuiTextEditCallback)(ImGuiTextEditCallbackData *data);
typedef void (*ImGuiSizeConstraintCallback)(ImGuiSizeConstraintCallbackData* data);
#ifdef _MSC_VER
typedef unsigned __int64 ImU64;     // 64-bit unsigned integer
#else
typedef unsigned long long ImU64;   // 64-bit unsigned integer
#endif 

// Others helpers at bottom of the file:
// class ImVector<>                 // Lightweight std::vector like class.
// IMGUI_ONCE_UPON_A_FRAME          // Execute a block of code once per frame only (convenient for creating UI within deep-nested code that runs multiple times)

struct ImVec2
{
    float x, y;
    ImVec2() { x = y = 0.0f; }
    ImVec2(float _x, float _y) { x = _x; y = _y; }
#ifdef IM_VEC2_CLASS_EXTRA          // Define constructor and implicit cast operators in imconfig.h to convert back<>forth from your math types and ImVec2.
    IM_VEC2_CLASS_EXTRA
#endif
};

struct ImVec4
{
    float x, y, z, w;
    ImVec4() { x = y = z = w = 0.0f; }
    ImVec4(float _x, float _y, float _z, float _w) { x = _x; y = _y; z = _z; w = _w; }
#ifdef IM_VEC4_CLASS_EXTRA          // Define constructor and implicit cast operators in imconfig.h to convert back<>forth from your math types and ImVec4.
    IM_VEC4_CLASS_EXTRA
#endif
};

// ImGui end-user API
// In a namespace so that user can add extra functions in a separate file (e.g. Value() helpers for your vector or common types)
namespace ImGui
{
    // Main
    IMGUI_API ImGuiIO&      GetIO();
    IMGUI_API ImGuiStyle&   GetStyle();
    IMGUI_API ImDrawData*   GetDrawData();                              // same value as passed to your io.RenderDrawListsFn() function. valid after Render() and until the next call to NewFrame()
    IMGUI_API void          NewFrame();                                 // start a new ImGui frame, you can submit any command from this point until Render()/EndFrame().
    IMGUI_API void          Render();                                   // ends the ImGui frame, finalize the draw data, then call your io.RenderDrawListsFn() function if set.
    IMGUI_API void          EndFrame();                                 // ends the ImGui frame. automatically called by Render(), so most likely don't need to ever call that yourself directly. If you don't need to render you may call EndFrame() but you'll have wasted CPU already. If you don't need to render, better to not create any imgui windows instead!
    IMGUI_API void          Shutdown();

    // Demo, Debug, Informations
    IMGUI_API void          ShowTestWindow(bool* p_open = NULL);        // create demo/test window. demonstrate most ImGui features. call this to learn about the library! try to make it always available in your application!
    IMGUI_API void          ShowMetricsWindow(bool* p_open = NULL);     // create metrics window. display ImGui internals: draw commands (with individual draw calls and vertices), window list, basic internal state, etc.
    IMGUI_API void          ShowStyleEditor(ImGuiStyle* ref = NULL);    // add style editor block (not a window). you can pass in a reference ImGuiStyle structure to compare to, revert to and save to (else it uses the default style)
    IMGUI_API bool          ShowStyleSelector(const char* label);
    IMGUI_API void          ShowFontSelector(const char* label);
    IMGUI_API void          ShowUserGuide();                            // add basic help/info block (not a window): how to manipulate ImGui as a end-user (mouse/keyboard controls).

    // Window
    IMGUI_API bool          Begin(const char* name, bool* p_open = NULL, ImGuiWindowFlags flags = 0);                                                   // push window to the stack and start appending to it. see .cpp for details. return false when window is collapsed, so you can early out in your code. 'bool* p_open' creates a widget on the upper-right to close the window (which sets your bool to false).
    IMGUI_API void          End();                                                                                                                      // finish appending to current window, pop it off the window stack.
    IMGUI_API bool          BeginChild(const char* str_id, const ImVec2& size = ImVec2(0,0), bool border = false, ImGuiWindowFlags extra_flags = 0);    // begin a scrolling region. size==0.0f: use remaining window size, size<0.0f: use remaining window size minus abs(size). size>0.0f: fixed size. each axis can use a different mode, e.g. ImVec2(0,400).
    IMGUI_API bool          BeginChild(ImGuiID id, const ImVec2& size = ImVec2(0,0), bool border = false, ImGuiWindowFlags extra_flags = 0);            // "
    IMGUI_API void          EndChild();
    IMGUI_API ImVec2        GetContentRegionMax();                                              // current content boundaries (typically window boundaries including scrolling, or current column boundaries), in windows coordinates
    IMGUI_API ImVec2        GetContentRegionAvail();                                            // == GetContentRegionMax() - GetCursorPos()
    IMGUI_API float         GetContentRegionAvailWidth();                                       //
    IMGUI_API ImVec2        GetWindowContentRegionMin();                                        // content boundaries min (roughly (0,0)-Scroll), in window coordinates
    IMGUI_API ImVec2        GetWindowContentRegionMax();                                        // content boundaries max (roughly (0,0)+Size-Scroll) where Size can be override with SetNextWindowContentSize(), in window coordinates
    IMGUI_API float         GetWindowContentRegionWidth();                                      //
    IMGUI_API ImDrawList*   GetWindowDrawList();                                                // get rendering command-list if you want to append your own draw primitives
    IMGUI_API ImVec2        GetWindowPos();                                                     // get current window position in screen space (useful if you want to do your own drawing via the DrawList api)
    IMGUI_API ImVec2        GetWindowSize();                                                    // get current window size
    IMGUI_API float         GetWindowWidth();
    IMGUI_API float         GetWindowHeight();
    IMGUI_API bool          IsWindowCollapsed();
    IMGUI_API bool          IsWindowAppearing();
    IMGUI_API void          SetWindowFontScale(float scale);                                    // per-window font scale. Adjust IO.FontGlobalScale if you want to scale all windows

    IMGUI_API void          SetNextWindowPos(const ImVec2& pos, ImGuiCond cond = 0, const ImVec2& pivot = ImVec2(0,0)); // set next window position. call before Begin(). use pivot=(0.5f,0.5f) to center on given point, etc.
    IMGUI_API void          SetNextWindowSize(const ImVec2& size, ImGuiCond cond = 0);          // set next window size. set axis to 0.0f to force an auto-fit on this axis. call before Begin()
    IMGUI_API void          SetNextWindowSizeConstraints(const ImVec2& size_min, const ImVec2& size_max, ImGuiSizeConstraintCallback custom_callback = NULL, void* custom_callback_data = NULL); // set next window size limits. use -1,-1 on either X/Y axis to preserve the current size. Use callback to apply non-trivial programmatic constraints.
    IMGUI_API void          SetNextWindowContentSize(const ImVec2& size);                       // set next window content size (~ enforce the range of scrollbars). not including window decorations (title bar, menu bar, etc.). set an axis to 0.0f to leave it automatic. call before Begin()
    IMGUI_API void          SetNextWindowCollapsed(bool collapsed, ImGuiCond cond = 0);         // set next window collapsed state. call before Begin()
    IMGUI_API void          SetNextWindowFocus();                                               // set next window to be focused / front-most. call before Begin()
    IMGUI_API void          SetWindowPos(const ImVec2& pos, ImGuiCond cond = 0);                // (not recommended) set current window position - call within Begin()/End(). prefer using SetNextWindowPos(), as this may incur tearing and side-effects.
    IMGUI_API void          SetWindowSize(const ImVec2& size, ImGuiCond cond = 0);              // (not recommended) set current window size - call within Begin()/End(). set to ImVec2(0,0) to force an auto-fit. prefer using SetNextWindowSize(), as this may incur tearing and minor side-effects.    
    IMGUI_API void          SetWindowCollapsed(bool collapsed, ImGuiCond cond = 0);             // (not recommended) set current window collapsed state. prefer using SetNextWindowCollapsed().
    IMGUI_API void          SetWindowFocus();                                                   // (not recommended) set current window to be focused / front-most. prefer using SetNextWindowFocus().
    IMGUI_API void          SetWindowPos(const char* name, const ImVec2& pos, ImGuiCond cond = 0);      // set named window position.
    IMGUI_API void          SetWindowSize(const char* name, const ImVec2& size, ImGuiCond cond = 0);    // set named window size. set axis to 0.0f to force an auto-fit on this axis.
    IMGUI_API void          SetWindowCollapsed(const char* name, bool collapsed, ImGuiCond cond = 0);   // set named window collapsed state
    IMGUI_API void          SetWindowFocus(const char* name);                                           // set named window to be focused / front-most. use NULL to remove focus.

    IMGUI_API float         GetScrollX();                                                       // get scrolling amount [0..GetScrollMaxX()]
    IMGUI_API float         GetScrollY();                                                       // get scrolling amount [0..GetScrollMaxY()]
    IMGUI_API float         GetScrollMaxX();                                                    // get maximum scrolling amount ~~ ContentSize.X - WindowSize.X
    IMGUI_API float         GetScrollMaxY();                                                    // get maximum scrolling amount ~~ ContentSize.Y - WindowSize.Y
    IMGUI_API void          SetScrollX(float scroll_x);                                         // set scrolling amount [0..GetScrollMaxX()]
    IMGUI_API void          SetScrollY(float scroll_y);                                         // set scrolling amount [0..GetScrollMaxY()]
    IMGUI_API void          SetScrollHere(float center_y_ratio = 0.5f);                         // adjust scrolling amount to make current cursor position visible. center_y_ratio=0.0: top, 0.5: center, 1.0: bottom. When using to make a "default/current item" visible, consider using SetItemDefaultFocus() instead.
    IMGUI_API void          SetScrollFromPosY(float pos_y, float center_y_ratio = 0.5f);        // adjust scrolling amount to make given position valid. use GetCursorPos() or GetCursorStartPos()+offset to get valid positions.
    IMGUI_API void          SetStateStorage(ImGuiStorage* tree);                                // replace tree state storage with our own (if you want to manipulate it yourself, typically clear subsection of it)
    IMGUI_API ImGuiStorage* GetStateStorage();

    // Parameters stacks (shared)
    IMGUI_API void          PushFont(ImFont* font);                                             // use NULL as a shortcut to push default font
    IMGUI_API void          PopFont();
    IMGUI_API void          PushStyleColor(ImGuiCol idx, ImU32 col);
    IMGUI_API void          PushStyleColor(ImGuiCol idx, const ImVec4& col);
    IMGUI_API void          PopStyleColor(int count = 1);
    IMGUI_API void          PushStyleVar(ImGuiStyleVar idx, float val);
    IMGUI_API void          PushStyleVar(ImGuiStyleVar idx, const ImVec2& val);
    IMGUI_API void          PopStyleVar(int count = 1);
    IMGUI_API const ImVec4& GetStyleColorVec4(ImGuiCol idx);                                    // retrieve style color as stored in ImGuiStyle structure. use to feed back into PushStyleColor(), otherwhise use GetColorU32() to get style color + style alpha.
    IMGUI_API ImFont*       GetFont();                                                          // get current font
    IMGUI_API float         GetFontSize();                                                      // get current font size (= height in pixels) of current font with current scale applied
    IMGUI_API ImVec2        GetFontTexUvWhitePixel();                                           // get UV coordinate for a while pixel, useful to draw custom shapes via the ImDrawList API
    IMGUI_API ImU32         GetColorU32(ImGuiCol idx, float alpha_mul = 1.0f);                  // retrieve given style color with style alpha applied and optional extra alpha multiplier
    IMGUI_API ImU32         GetColorU32(const ImVec4& col);                                     // retrieve given color with style alpha applied
    IMGUI_API ImU32         GetColorU32(ImU32 col);                                             // retrieve given color with style alpha applied

    // Parameters stacks (current window)
    IMGUI_API void          PushItemWidth(float item_width);                                    // width of items for the common item+label case, pixels. 0.0f = default to ~2/3 of windows width, >0.0f: width in pixels, <0.0f align xx pixels to the right of window (so -1.0f always align width to the right side)
    IMGUI_API void          PopItemWidth();
    IMGUI_API float         CalcItemWidth();                                                    // width of item given pushed settings and current cursor position
    IMGUI_API void          PushTextWrapPos(float wrap_pos_x = 0.0f);                           // word-wrapping for Text*() commands. < 0.0f: no wrapping; 0.0f: wrap to end of window (or column); > 0.0f: wrap at 'wrap_pos_x' position in window local space
    IMGUI_API void          PopTextWrapPos();
    IMGUI_API void          PushAllowKeyboardFocus(bool allow_keyboard_focus);                  // allow focusing using TAB/Shift-TAB, enabled by default but you can disable it for certain widgets
    IMGUI_API void          PopAllowKeyboardFocus();
    IMGUI_API void          PushButtonRepeat(bool repeat);                                      // in 'repeat' mode, Button*() functions return repeated true in a typematic manner (using io.KeyRepeatDelay/io.KeyRepeatRate setting). Note that you can call IsItemActive() after any Button() to tell if the button is held in the current frame.
    IMGUI_API void          PopButtonRepeat();

    // Cursor / Layout
    IMGUI_API void          Separator();                                                        // separator, generally horizontal. inside a menu bar or in horizontal layout mode, this becomes a vertical separator.
    IMGUI_API void          SameLine(float pos_x = 0.0f, float spacing_w = -1.0f);              // call between widgets or groups to layout them horizontally
    IMGUI_API void          NewLine();                                                          // undo a SameLine()
    IMGUI_API void          Spacing();                                                          // add vertical spacing
    IMGUI_API void          Dummy(const ImVec2& size);                                          // add a dummy item of given size
    IMGUI_API void          Indent(float indent_w = 0.0f);                                      // move content position toward the right, by style.IndentSpacing or indent_w if != 0
    IMGUI_API void          Unindent(float indent_w = 0.0f);                                    // move content position back to the left, by style.IndentSpacing or indent_w if != 0
    IMGUI_API void          BeginGroup();                                                       // lock horizontal starting position + capture group bounding box into one "item" (so you can use IsItemHovered() or layout primitives such as SameLine() on whole group, etc.)
    IMGUI_API void          EndGroup();
    IMGUI_API ImVec2        GetCursorPos();                                                     // cursor position is relative to window position
    IMGUI_API float         GetCursorPosX();                                                    // "
    IMGUI_API float         GetCursorPosY();                                                    // "
    IMGUI_API void          SetCursorPos(const ImVec2& local_pos);                              // "
    IMGUI_API void          SetCursorPosX(float x);                                             // "
    IMGUI_API void          SetCursorPosY(float y);                                             // "
    IMGUI_API ImVec2        GetCursorStartPos();                                                // initial cursor position
    IMGUI_API ImVec2        GetCursorScreenPos();                                               // cursor position in absolute screen coordinates [0..io.DisplaySize] (useful to work with ImDrawList API)
    IMGUI_API void          SetCursorScreenPos(const ImVec2& pos);                              // cursor position in absolute screen coordinates [0..io.DisplaySize]
    IMGUI_API void          AlignTextToFramePadding();                                          // vertically align/lower upcoming text to FramePadding.y so that it will aligns to upcoming widgets (call if you have text on a line before regular widgets)
    IMGUI_API float         GetTextLineHeight();                                                // ~ FontSize
    IMGUI_API float         GetTextLineHeightWithSpacing();                                     // ~ FontSize + style.ItemSpacing.y (distance in pixels between 2 consecutive lines of text)
    IMGUI_API float         GetFrameHeight();                                                   // ~ FontSize + style.FramePadding.y * 2
    IMGUI_API float         GetFrameHeightWithSpacing();                                        // ~ FontSize + style.FramePadding.y * 2 + style.ItemSpacing.y (distance in pixels between 2 consecutive lines of framed widgets)

    // Columns
    // You can also use SameLine(pos_x) for simplified columns. The columns API is still work-in-progress and rather lacking.
    IMGUI_API void          Columns(int count = 1, const char* id = NULL, bool border = true);
    IMGUI_API void          NextColumn();                                                       // next column, defaults to current row or next row if the current row is finished
    IMGUI_API int           GetColumnIndex();                                                   // get current column index
    IMGUI_API float         GetColumnWidth(int column_index = -1);                              // get column width (in pixels). pass -1 to use current column
    IMGUI_API void          SetColumnWidth(int column_index, float width);                      // set column width (in pixels). pass -1 to use current column
    IMGUI_API float         GetColumnOffset(int column_index = -1);                             // get position of column line (in pixels, from the left side of the contents region). pass -1 to use current column, otherwise 0..GetColumnsCount() inclusive. column 0 is typically 0.0f
    IMGUI_API void          SetColumnOffset(int column_index, float offset_x);                  // set position of column line (in pixels, from the left side of the contents region). pass -1 to use current column
    IMGUI_API int           GetColumnsCount();

    // ID scopes
    // If you are creating widgets in a loop you most likely want to push a unique identifier (e.g. object pointer, loop index) so ImGui can differentiate them.
    // You can also use the "##foobar" syntax within widget label to distinguish them from each others. Read "A primer on the use of labels/IDs" in the FAQ for more details.
    IMGUI_API void          PushID(const char* str_id);                                         // push identifier into the ID stack. IDs are hash of the entire stack!
    IMGUI_API void          PushID(const char* str_id_begin, const char* str_id_end);
    IMGUI_API void          PushID(const void* ptr_id);
    IMGUI_API void          PushID(int int_id);
    IMGUI_API void          PopID();
    IMGUI_API ImGuiID       GetID(const char* str_id);                                          // calculate unique ID (hash of whole ID stack + given parameter). e.g. if you want to query into ImGuiStorage yourself
    IMGUI_API ImGuiID       GetID(const char* str_id_begin, const char* str_id_end);
    IMGUI_API ImGuiID       GetID(const void* ptr_id);

    // Widgets: Text
    IMGUI_API void          TextUnformatted(const char* text, const char* text_end = NULL);               // raw text without formatting. Roughly equivalent to Text("%s", text) but: A) doesn't require null terminated string if 'text_end' is specified, B) it's faster, no memory copy is done, no buffer size limits, recommended for long chunks of text.
    IMGUI_API void          Text(const char* fmt, ...)                                     IM_FMTARGS(1); // simple formatted text
    IMGUI_API void          TextV(const char* fmt, va_list args)                           IM_FMTLIST(1);
    IMGUI_API void          TextColored(const ImVec4& col, const char* fmt, ...)           IM_FMTARGS(2); // shortcut for PushStyleColor(ImGuiCol_Text, col); Text(fmt, ...); PopStyleColor();
    IMGUI_API void          TextColoredV(const ImVec4& col, const char* fmt, va_list args) IM_FMTLIST(2);
    IMGUI_API void          TextDisabled(const char* fmt, ...)                             IM_FMTARGS(1); // shortcut for PushStyleColor(ImGuiCol_Text, style.Colors[ImGuiCol_TextDisabled]); Text(fmt, ...); PopStyleColor();
    IMGUI_API void          TextDisabledV(const char* fmt, va_list args)                   IM_FMTLIST(1);
    IMGUI_API void          TextWrapped(const char* fmt, ...)                              IM_FMTARGS(1); // shortcut for PushTextWrapPos(0.0f); Text(fmt, ...); PopTextWrapPos();. Note that this won't work on an auto-resizing window if there's no other widgets to extend the window width, yoy may need to set a size using SetNextWindowSize().
    IMGUI_API void          TextWrappedV(const char* fmt, va_list args)                    IM_FMTLIST(1);
    IMGUI_API void          LabelText(const char* label, const char* fmt, ...)             IM_FMTARGS(2); // display text+label aligned the same way as value+label widgets
    IMGUI_API void          LabelTextV(const char* label, const char* fmt, va_list args)   IM_FMTLIST(2);
    IMGUI_API void          BulletText(const char* fmt, ...)                               IM_FMTARGS(1); // shortcut for Bullet()+Text()
    IMGUI_API void          BulletTextV(const char* fmt, va_list args)                     IM_FMTLIST(1);
    IMGUI_API void          Bullet();                                                                     // draw a small circle and keep the cursor on the same line. advance cursor x position by GetTreeNodeToLabelSpacing(), same distance that TreeNode() uses

    // Widgets: Main
    IMGUI_API bool          Button(const char* label, const ImVec2& size = ImVec2(0,0));            // button
    IMGUI_API bool          SmallButton(const char* label);                                         // button with FramePadding=(0,0) to easily embed within text
    IMGUI_API bool          InvisibleButton(const char* str_id, const ImVec2& size);                // button behavior without the visuals, useful to build custom behaviors using the public api (along with IsItemActive, IsItemHovered, etc.)
    IMGUI_API void          Image(ImTextureID user_texture_id, const ImVec2& size, const ImVec2& uv0 = ImVec2(0,0), const ImVec2& uv1 = ImVec2(1,1), const ImVec4& tint_col = ImVec4(1,1,1,1), const ImVec4& border_col = ImVec4(0,0,0,0));
    IMGUI_API bool          ImageButton(ImTextureID user_texture_id, const ImVec2& size, const ImVec2& uv0 = ImVec2(0,0),  const ImVec2& uv1 = ImVec2(1,1), int frame_padding = -1, const ImVec4& bg_col = ImVec4(0,0,0,0), const ImVec4& tint_col = ImVec4(1,1,1,1));    // <0 frame_padding uses default frame padding settings. 0 for no padding
    IMGUI_API bool          Checkbox(const char* label, bool* v);
    IMGUI_API bool          CheckboxFlags(const char* label, unsigned int* flags, unsigned int flags_value);
    IMGUI_API bool          RadioButton(const char* label, bool active);
    IMGUI_API bool          RadioButton(const char* label, int* v, int v_button);
    IMGUI_API void          PlotLines(const char* label, const float* values, int values_count, int values_offset = 0, const char* overlay_text = NULL, float scale_min = FLT_MAX, float scale_max = FLT_MAX, ImVec2 graph_size = ImVec2(0,0), int stride = sizeof(float));
    IMGUI_API void          PlotLines(const char* label, float (*values_getter)(void* data, int idx), void* data, int values_count, int values_offset = 0, const char* overlay_text = NULL, float scale_min = FLT_MAX, float scale_max = FLT_MAX, ImVec2 graph_size = ImVec2(0,0));
    IMGUI_API void          PlotHistogram(const char* label, const float* values, int values_count, int values_offset = 0, const char* overlay_text = NULL, float scale_min = FLT_MAX, float scale_max = FLT_MAX, ImVec2 graph_size = ImVec2(0,0), int stride = sizeof(float));
    IMGUI_API void          PlotHistogram(const char* label, float (*values_getter)(void* data, int idx), void* data, int values_count, int values_offset = 0, const char* overlay_text = NULL, float scale_min = FLT_MAX, float scale_max = FLT_MAX, ImVec2 graph_size = ImVec2(0,0));
    IMGUI_API void          ProgressBar(float fraction, const ImVec2& size_arg = ImVec2(-1,0), const char* overlay = NULL);

    // Widgets: Combo Box
    // The new BeginCombo()/EndCombo() api allows you to manage your contents and selection state however you want it. 
    IMGUI_API bool          BeginCombo(const char* label, const char* preview_value, ImGuiComboFlags flags = 0);
    IMGUI_API void          EndCombo();
    IMGUI_API bool          Combo(const char* label, int* current_item, const char* const items[], int items_count, int popup_max_height_in_items = -1);
    IMGUI_API bool          Combo(const char* label, int* current_item, const char* items_separated_by_zeros, int popup_max_height_in_items = -1);      // Separate items with \0 within a string, end item-list with \0\0. e.g. "One\0Two\0Three\0"
    IMGUI_API bool          Combo(const char* label, int* current_item, bool(*items_getter)(void* data, int idx, const char** out_text), void* data, int items_count, int popup_max_height_in_items = -1);

    // Widgets: Drags (tip: ctrl+click on a drag box to input with keyboard. manually input values aren't clamped, can go off-bounds)
    // For all the Float2/Float3/Float4/Int2/Int3/Int4 versions of every functions, note that a 'float v[X]' function argument is the same as 'float* v', the array syntax is just a way to document the number of elements that are expected to be accessible. You can pass address of your first element out of a contiguous set, e.g. &myvector.x
    // Speed are per-pixel of mouse movement (v_speed=0.2f: mouse needs to move by 5 pixels to increase value by 1). For gamepad/keyboard navigation, minimum speed is Max(v_speed, minimum_step_at_given_precision).
    IMGUI_API bool          DragFloat(const char* label, float* v, float v_speed = 1.0f, float v_min = 0.0f, float v_max = 0.0f, const char* display_format = "%.3f", float power = 1.0f);     // If v_min >= v_max we have no bound
    IMGUI_API bool          DragFloat2(const char* label, float v[2], float v_speed = 1.0f, float v_min = 0.0f, float v_max = 0.0f, const char* display_format = "%.3f", float power = 1.0f);
    IMGUI_API bool          DragFloat3(const char* label, float v[3], float v_speed = 1.0f, float v_min = 0.0f, float v_max = 0.0f, const char* display_format = "%.3f", float power = 1.0f);
    IMGUI_API bool          DragFloat4(const char* label, float v[4], float v_speed = 1.0f, float v_min = 0.0f, float v_max = 0.0f, const char* display_format = "%.3f", float power = 1.0f);
    IMGUI_API bool          DragFloatRange2(const char* label, float* v_current_min, float* v_current_max, float v_speed = 1.0f, float v_min = 0.0f, float v_max = 0.0f, const char* display_format = "%.3f", const char* display_format_max = NULL, float power = 1.0f);
    IMGUI_API bool          DragInt(const char* label, int* v, float v_speed = 1.0f, int v_min = 0, int v_max = 0, const char* display_format = "%.0f");                                       // If v_min >= v_max we have no bound
    IMGUI_API bool          DragInt2(const char* label, int v[2], float v_speed = 1.0f, int v_min = 0, int v_max = 0, const char* display_format = "%.0f");
    IMGUI_API bool          DragInt3(const char* label, int v[3], float v_speed = 1.0f, int v_min = 0, int v_max = 0, const char* display_format = "%.0f");
    IMGUI_API bool          DragInt4(const char* label, int v[4], float v_speed = 1.0f, int v_min = 0, int v_max = 0, const char* display_format = "%.0f");
    IMGUI_API bool          DragIntRange2(const char* label, int* v_current_min, int* v_current_max, float v_speed = 1.0f, int v_min = 0, int v_max = 0, const char* display_format = "%.0f", const char* display_format_max = NULL);

    // Widgets: Input with Keyboard
    IMGUI_API bool          InputText(const char* label, char* buf, size_t buf_size, ImGuiInputTextFlags flags = 0, ImGuiTextEditCallback callback = NULL, void* user_data = NULL);
    IMGUI_API bool          InputTextMultiline(const char* label, char* buf, size_t buf_size, const ImVec2& size = ImVec2(0,0), ImGuiInputTextFlags flags = 0, ImGuiTextEditCallback callback = NULL, void* user_data = NULL);
    IMGUI_API bool          InputFloat(const char* label, float* v, float step = 0.0f, float step_fast = 0.0f, int decimal_precision = -1, ImGuiInputTextFlags extra_flags = 0);
    IMGUI_API bool          InputFloat2(const char* label, float v[2], int decimal_precision = -1, ImGuiInputTextFlags extra_flags = 0);
    IMGUI_API bool          InputFloat3(const char* label, float v[3], int decimal_precision = -1, ImGuiInputTextFlags extra_flags = 0);
    IMGUI_API bool          InputFloat4(const char* label, float v[4], int decimal_precision = -1, ImGuiInputTextFlags extra_flags = 0);
    IMGUI_API bool          InputInt(const char* label, int* v, int step = 1, int step_fast = 100, ImGuiInputTextFlags extra_flags = 0);
    IMGUI_API bool          InputInt2(const char* label, int v[2], ImGuiInputTextFlags extra_flags = 0);
    IMGUI_API bool          InputInt3(const char* label, int v[3], ImGuiInputTextFlags extra_flags = 0);
    IMGUI_API bool          InputInt4(const char* label, int v[4], ImGuiInputTextFlags extra_flags = 0);

    // Widgets: Sliders (tip: ctrl+click on a slider to input with keyboard. manually input values aren't clamped, can go off-bounds)
    IMGUI_API bool          SliderFloat(const char* label, float* v, float v_min, float v_max, const char* display_format = "%.3f", float power = 1.0f);     // adjust display_format to decorate the value with a prefix or a suffix for in-slider labels or unit display. Use power!=1.0 for logarithmic sliders
    IMGUI_API bool          SliderFloat2(const char* label, float v[2], float v_min, float v_max, const char* display_format = "%.3f", float power = 1.0f);
    IMGUI_API bool          SliderFloat3(const char* label, float v[3], float v_min, float v_max, const char* display_format = "%.3f", float power = 1.0f);
    IMGUI_API bool          SliderFloat4(const char* label, float v[4], float v_min, float v_max, const char* display_format = "%.3f", float power = 1.0f);
    IMGUI_API bool          SliderAngle(const char* label, float* v_rad, float v_degrees_min = -360.0f, float v_degrees_max = +360.0f);
    IMGUI_API bool          SliderInt(const char* label, int* v, int v_min, int v_max, const char* display_format = "%.0f");
    IMGUI_API bool          SliderInt2(const char* label, int v[2], int v_min, int v_max, const char* display_format = "%.0f");
    IMGUI_API bool          SliderInt3(const char* label, int v[3], int v_min, int v_max, const char* display_format = "%.0f");
    IMGUI_API bool          SliderInt4(const char* label, int v[4], int v_min, int v_max, const char* display_format = "%.0f");
    IMGUI_API bool          VSliderFloat(const char* label, const ImVec2& size, float* v, float v_min, float v_max, const char* display_format = "%.3f", float power = 1.0f);
    IMGUI_API bool          VSliderInt(const char* label, const ImVec2& size, int* v, int v_min, int v_max, const char* display_format = "%.0f");

    // Widgets: Color Editor/Picker (tip: the ColorEdit* functions have a little colored preview square that can be left-clicked to open a picker, and right-clicked to open an option menu.)
    // Note that a 'float v[X]' function argument is the same as 'float* v', the array syntax is just a way to document the number of elements that are expected to be accessible. You can the pass the address of a first float element out of a contiguous structure, e.g. &myvector.x
    IMGUI_API bool          ColorEdit3(const char* label, float col[3], ImGuiColorEditFlags flags = 0);
    IMGUI_API bool          ColorEdit4(const char* label, float col[4], ImGuiColorEditFlags flags = 0);
    IMGUI_API bool          ColorPicker3(const char* label, float col[3], ImGuiColorEditFlags flags = 0);
    IMGUI_API bool          ColorPicker4(const char* label, float col[4], ImGuiColorEditFlags flags = 0, const float* ref_col = NULL);
    IMGUI_API bool          ColorButton(const char* desc_id, const ImVec4& col, ImGuiColorEditFlags flags = 0, ImVec2 size = ImVec2(0,0));  // display a colored square/button, hover for details, return true when pressed.
    IMGUI_API void          SetColorEditOptions(ImGuiColorEditFlags flags);                         // initialize current options (generally on application startup) if you want to select a default format, picker type, etc. User will be able to change many settings, unless you pass the _NoOptions flag to your calls.

    // Widgets: Trees
    IMGUI_API bool          TreeNode(const char* label);                                            // if returning 'true' the node is open and the tree id is pushed into the id stack. user is responsible for calling TreePop().
    IMGUI_API bool          TreeNode(const char* str_id, const char* fmt, ...) IM_FMTARGS(2);       // read the FAQ about why and how to use ID. to align arbitrary text at the same level as a TreeNode() you can use Bullet().
    IMGUI_API bool          TreeNode(const void* ptr_id, const char* fmt, ...) IM_FMTARGS(2);       // "
    IMGUI_API bool          TreeNodeV(const char* str_id, const char* fmt, va_list args) IM_FMTLIST(2);
    IMGUI_API bool          TreeNodeV(const void* ptr_id, const char* fmt, va_list args) IM_FMTLIST(2);
    IMGUI_API bool          TreeNodeEx(const char* label, ImGuiTreeNodeFlags flags = 0);
    IMGUI_API bool          TreeNodeEx(const char* str_id, ImGuiTreeNodeFlags flags, const char* fmt, ...) IM_FMTARGS(3);
    IMGUI_API bool          TreeNodeEx(const void* ptr_id, ImGuiTreeNodeFlags flags, const char* fmt, ...) IM_FMTARGS(3);
    IMGUI_API bool          TreeNodeExV(const char* str_id, ImGuiTreeNodeFlags flags, const char* fmt, va_list args) IM_FMTLIST(3);
    IMGUI_API bool          TreeNodeExV(const void* ptr_id, ImGuiTreeNodeFlags flags, const char* fmt, va_list args) IM_FMTLIST(3);
    IMGUI_API void          TreePush(const char* str_id);                                           // ~ Indent()+PushId(). Already called by TreeNode() when returning true, but you can call Push/Pop yourself for layout purpose
    IMGUI_API void          TreePush(const void* ptr_id = NULL);                                    // "
    IMGUI_API void          TreePop();                                                              // ~ Unindent()+PopId()
    IMGUI_API void          TreeAdvanceToLabelPos();                                                // advance cursor x position by GetTreeNodeToLabelSpacing()
    IMGUI_API float         GetTreeNodeToLabelSpacing();                                            // horizontal distance preceding label when using TreeNode*() or Bullet() == (g.FontSize + style.FramePadding.x*2) for a regular unframed TreeNode
    IMGUI_API void          SetNextTreeNodeOpen(bool is_open, ImGuiCond cond = 0);                  // set next TreeNode/CollapsingHeader open state.
    IMGUI_API bool          CollapsingHeader(const char* label, ImGuiTreeNodeFlags flags = 0);      // if returning 'true' the header is open. doesn't indent nor push on ID stack. user doesn't have to call TreePop().
    IMGUI_API bool          CollapsingHeader(const char* label, bool* p_open, ImGuiTreeNodeFlags flags = 0); // when 'p_open' isn't NULL, display an additional small close button on upper right of the header

    // Widgets: Selectable / Lists
    IMGUI_API bool          Selectable(const char* label, bool selected = false, ImGuiSelectableFlags flags = 0, const ImVec2& size = ImVec2(0,0));  // size.x==0.0: use remaining width, size.x>0.0: specify width. size.y==0.0: use label height, size.y>0.0: specify height
    IMGUI_API bool          Selectable(const char* label, bool* p_selected, ImGuiSelectableFlags flags = 0, const ImVec2& size = ImVec2(0,0));
    IMGUI_API bool          ListBox(const char* label, int* current_item, const char* const* items, int items_count, int height_in_items = -1);
    IMGUI_API bool          ListBox(const char* label, int* current_item, bool (*items_getter)(void* data, int idx, const char** out_text), void* data, int items_count, int height_in_items = -1);
    IMGUI_API bool          ListBoxHeader(const char* label, const ImVec2& size = ImVec2(0,0));     // use if you want to reimplement ListBox() will custom data or interactions. make sure to call ListBoxFooter() afterwards.
    IMGUI_API bool          ListBoxHeader(const char* label, int items_count, int height_in_items = -1); // "
    IMGUI_API void          ListBoxFooter();                                                        // terminate the scrolling region

    // Widgets: Value() Helpers. Output single value in "name: value" format (tip: freely declare more in your code to handle your types. you can add functions to the ImGui namespace)
    IMGUI_API void          Value(const char* prefix, bool b);
    IMGUI_API void          Value(const char* prefix, int v);
    IMGUI_API void          Value(const char* prefix, unsigned int v);
    IMGUI_API void          Value(const char* prefix, float v, const char* float_format = NULL);

    // Tooltips
    IMGUI_API void          SetTooltip(const char* fmt, ...) IM_FMTARGS(1);                     // set text tooltip under mouse-cursor, typically use with ImGui::IsItemHovered(). overidde any previous call to SetTooltip().
    IMGUI_API void          SetTooltipV(const char* fmt, va_list args) IM_FMTLIST(1);
    IMGUI_API void          BeginTooltip();                                                     // begin/append a tooltip window. to create full-featured tooltip (with any kind of contents).
    IMGUI_API void          EndTooltip();

    // Menus
    IMGUI_API bool          BeginMainMenuBar();                                                 // create and append to a full screen menu-bar. only call EndMainMenuBar() if this returns true!
    IMGUI_API void          EndMainMenuBar();
    IMGUI_API bool          BeginMenuBar();                                                     // append to menu-bar of current window (requires ImGuiWindowFlags_MenuBar flag set on parent window). only call EndMenuBar() if this returns true!
    IMGUI_API void          EndMenuBar();
    IMGUI_API bool          BeginMenu(const char* label, bool enabled = true);                  // create a sub-menu entry. only call EndMenu() if this returns true!
    IMGUI_API void          EndMenu();
    IMGUI_API bool          MenuItem(const char* label, const char* shortcut = NULL, bool selected = false, bool enabled = true);  // return true when activated. shortcuts are displayed for convenience but not processed by ImGui at the moment
    IMGUI_API bool          MenuItem(const char* label, const char* shortcut, bool* p_selected, bool enabled = true);              // return true when activated + toggle (*p_selected) if p_selected != NULL

    // Popups
    IMGUI_API void          OpenPopup(const char* str_id);                                      // call to mark popup as open (don't call every frame!). popups are closed when user click outside, or if CloseCurrentPopup() is called within a BeginPopup()/EndPopup() block. By default, Selectable()/MenuItem() are calling CloseCurrentPopup(). Popup identifiers are relative to the current ID-stack (so OpenPopup and BeginPopup needs to be at the same level).
    IMGUI_API bool          OpenPopupOnItemClick(const char* str_id = NULL, int mouse_button = 1);                                  // helper to open popup when clicked on last item. return true when just opened.
    IMGUI_API bool          BeginPopup(const char* str_id);                                     // return true if the popup is open, and you can start outputting to it. only call EndPopup() if BeginPopup() returned true!
    IMGUI_API bool          BeginPopupModal(const char* name, bool* p_open = NULL, ImGuiWindowFlags extra_flags = 0);               // modal dialog (block interactions behind the modal window, can't close the modal window by clicking outside)
    IMGUI_API bool          BeginPopupContextItem(const char* str_id = NULL, int mouse_button = 1);                                 // helper to open and begin popup when clicked on last item. if you can pass a NULL str_id only if the previous item had an id. If you want to use that on a non-interactive item such as Text() you need to pass in an explicit ID here. read comments in .cpp!
    IMGUI_API bool          BeginPopupContextWindow(const char* str_id = NULL, int mouse_button = 1, bool also_over_items = true);  // helper to open and begin popup when clicked on current window.
    IMGUI_API bool          BeginPopupContextVoid(const char* str_id = NULL, int mouse_button = 1);                                 // helper to open and begin popup when clicked in void (where there are no imgui windows).
    IMGUI_API void          EndPopup();
    IMGUI_API bool          IsPopupOpen(const char* str_id);                                    // return true if the popup is open
    IMGUI_API void          CloseCurrentPopup();                                                // close the popup we have begin-ed into. clicking on a MenuItem or Selectable automatically close the current popup.

    // Logging/Capture: all text output from interface is captured to tty/file/clipboard. By default, tree nodes are automatically opened during logging.
    IMGUI_API void          LogToTTY(int max_depth = -1);                                       // start logging to tty
    IMGUI_API void          LogToFile(int max_depth = -1, const char* filename = NULL);         // start logging to file
    IMGUI_API void          LogToClipboard(int max_depth = -1);                                 // start logging to OS clipboard
    IMGUI_API void          LogFinish();                                                        // stop logging (close file, etc.)
    IMGUI_API void          LogButtons();                                                       // helper to display buttons for logging to tty/file/clipboard
    IMGUI_API void          LogText(const char* fmt, ...) IM_FMTARGS(1);                        // pass text data straight to log (without being displayed)

    // Drag and Drop
    // [BETA API] Missing Demo code. API may evolve.
    IMGUI_API bool          BeginDragDropSource(ImGuiDragDropFlags flags = 0, int mouse_button = 0);                // call when the current item is active. If this return true, you can call SetDragDropPayload() + EndDragDropSource()
    IMGUI_API bool          SetDragDropPayload(const char* type, const void* data, size_t size, ImGuiCond cond = 0);// type is a user defined string of maximum 8 characters. Strings starting with '_' are reserved for dear imgui internal types. Data is copied and held by imgui.
    IMGUI_API void          EndDragDropSource();
    IMGUI_API bool          BeginDragDropTarget();                                                                  // call after submitting an item that may receive an item. If this returns true, you can call AcceptDragDropPayload() + EndDragDropTarget()
    IMGUI_API const ImGuiPayload* AcceptDragDropPayload(const char* type, ImGuiDragDropFlags flags = 0);            // accept contents of a given type. If ImGuiDragDropFlags_AcceptBeforeDelivery is set you can peek into the payload before the mouse button is released.
    IMGUI_API void          EndDragDropTarget();

    // Clipping
    IMGUI_API void          PushClipRect(const ImVec2& clip_rect_min, const ImVec2& clip_rect_max, bool intersect_with_current_clip_rect);
    IMGUI_API void          PopClipRect();

    // Styles
    IMGUI_API void          StyleColorsClassic(ImGuiStyle* dst = NULL);
    IMGUI_API void          StyleColorsDark(ImGuiStyle* dst = NULL);
    IMGUI_API void          StyleColorsLight(ImGuiStyle* dst = NULL);

    // Focus, Activation
    IMGUI_API void          ActivateItem(ImGuiID id);                                           // remotely activate a button, checkbox, tree node etc. given its unique ID. activation is queued and processed on the next frame when the item is encountered again.
    IMGUI_API ImGuiID       GetItemID();                                                        // get id of previous item, generally ~GetID(label)
    IMGUI_API void          SetItemDefaultFocus();                                              // make last item the default focused item of a window. Please use instead of "if (IsWindowAppearing()) SetScrollHere()" to signify "default item".
    IMGUI_API void          SetKeyboardFocusHere(int offset = 0);                               // focus keyboard on the next widget. Use positive 'offset' to access sub components of a multiple component widget. Use -1 to access previous widget.

    // Utilities
<<<<<<< HEAD
    IMGUI_API bool          IsItemHovered(ImGuiHoveredFlags flags = 0);                         // is the last item hovered by mouse (and usable)? or we are currently using Nav and the item is focused.
=======
    IMGUI_API bool          IsItemHovered(ImGuiHoveredFlags flags = 0);                         // is the last item hovered? (and usable, aka not blocked by a popup, etc.). See ImGuiHoveredFlags for more options.
>>>>>>> 0c6e260f
    IMGUI_API bool          IsItemActive();                                                     // is the last item active? (e.g. button being held, text field being edited- items that don't interact will always return false)
    IMGUI_API bool          IsItemFocused();                                                    // is the last item focused for keyboard/gamepad navigation?
    IMGUI_API bool          IsItemClicked(int mouse_button = 0);                                // is the last item clicked? (e.g. button/node just clicked on)
    IMGUI_API bool          IsItemVisible();                                                    // is the last item visible? (aka not out of sight due to clipping/scrolling.)
    IMGUI_API bool          IsAnyItemHovered();
    IMGUI_API bool          IsAnyItemActive();
<<<<<<< HEAD
    IMGUI_API bool          IsAnyItemFocused();
    IMGUI_API ImVec2        GetItemRectMin();                                                   // get bounding rect of last item in screen space
=======
    IMGUI_API ImVec2        GetItemRectMin();                                                   // get bounding rectangle of last item, in screen space
>>>>>>> 0c6e260f
    IMGUI_API ImVec2        GetItemRectMax();                                                   // "
    IMGUI_API ImVec2        GetItemRectSize();                                                  // get size of last item, in screen space
    IMGUI_API void          SetItemAllowOverlap();                                              // allow last item to be overlapped by a subsequent item. sometimes useful with invisible buttons, selectables, etc. to catch unused area.
    IMGUI_API bool          IsWindowFocused(ImGuiFocusedFlags flags = 0);                       // is current window focused? or its root/child, depending on flags. see flags for options.
    IMGUI_API bool          IsWindowHovered(ImGuiHoveredFlags flags = 0);                       // is current window hovered (and typically: not blocked by a popup/modal)? see flags for options.
    IMGUI_API bool          IsAnyWindowFocused();
    IMGUI_API bool          IsAnyWindowHovered();                                               // is mouse hovering any visible window
    IMGUI_API bool          IsRectVisible(const ImVec2& size);                                  // test if rectangle (of given size, starting from cursor position) is visible / not clipped.
    IMGUI_API bool          IsRectVisible(const ImVec2& rect_min, const ImVec2& rect_max);      // test if rectangle (in screen space) is visible / not clipped. to perform coarse clipping on user's side.
    IMGUI_API float         GetTime();
    IMGUI_API int           GetFrameCount();
    IMGUI_API ImDrawList*   GetOverlayDrawList();                                               // this draw list will be the last rendered one, useful to quickly draw overlays shapes/text
    IMGUI_API const char*   GetStyleColorName(ImGuiCol idx);
    IMGUI_API ImVec2        CalcItemRectClosestPoint(const ImVec2& pos, bool on_edge = false, float outward = +0.0f);   // utility to find the closest point the last item bounding rectangle edge. useful to visually link items
    IMGUI_API ImVec2        CalcTextSize(const char* text, const char* text_end = NULL, bool hide_text_after_double_hash = false, float wrap_width = -1.0f);
    IMGUI_API void          CalcListClipping(int items_count, float items_height, int* out_items_display_start, int* out_items_display_end);    // calculate coarse clipping for large list of evenly sized items. Prefer using the ImGuiListClipper higher-level helper if you can.

    IMGUI_API bool          BeginChildFrame(ImGuiID id, const ImVec2& size, ImGuiWindowFlags extra_flags = 0);    // helper to create a child window / scrolling region that looks like a normal widget frame
    IMGUI_API void          EndChildFrame();

    IMGUI_API ImVec4        ColorConvertU32ToFloat4(ImU32 in);
    IMGUI_API ImU32         ColorConvertFloat4ToU32(const ImVec4& in);
    IMGUI_API void          ColorConvertRGBtoHSV(float r, float g, float b, float& out_h, float& out_s, float& out_v);
    IMGUI_API void          ColorConvertHSVtoRGB(float h, float s, float v, float& out_r, float& out_g, float& out_b);

    // Inputs
    IMGUI_API int           GetKeyIndex(ImGuiKey imgui_key);                                    // map ImGuiKey_* values into user's key index. == io.KeyMap[key]
    IMGUI_API bool          IsKeyDown(int user_key_index);                                      // is key being held. == io.KeysDown[user_key_index]. note that imgui doesn't know the semantic of each entry of io.KeyDown[]. Use your own indices/enums according to how your backend/engine stored them into KeyDown[]!
    IMGUI_API bool          IsKeyPressed(int user_key_index, bool repeat = true);               // was key pressed (went from !Down to Down). if repeat=true, uses io.KeyRepeatDelay / KeyRepeatRate
    IMGUI_API bool          IsKeyReleased(int user_key_index);                                  // was key released (went from Down to !Down)..
    IMGUI_API int           GetKeyPressedAmount(int key_index, float repeat_delay, float rate); // uses provided repeat rate/delay. return a count, most often 0 or 1 but might be >1 if RepeatRate is small enough that DeltaTime > RepeatRate
    IMGUI_API bool          IsMouseDown(int button);                                            // is mouse button held
    IMGUI_API bool          IsMouseClicked(int button, bool repeat = false);                    // did mouse button clicked (went from !Down to Down)
    IMGUI_API bool          IsMouseDoubleClicked(int button);                                   // did mouse button double-clicked. a double-click returns false in IsMouseClicked(). uses io.MouseDoubleClickTime.
    IMGUI_API bool          IsMouseReleased(int button);                                        // did mouse button released (went from Down to !Down)
    IMGUI_API bool          IsMouseDragging(int button = 0, float lock_threshold = -1.0f);      // is mouse dragging. if lock_threshold < -1.0f uses io.MouseDraggingThreshold
    IMGUI_API bool          IsMouseHoveringRect(const ImVec2& r_min, const ImVec2& r_max, bool clip = true);  // is mouse hovering given bounding rect (in screen space). clipped by current clipping settings. disregarding of consideration of focus/window ordering/blocked by a popup.
    IMGUI_API bool          IsMousePosValid(const ImVec2* mouse_pos = NULL);                    //
    IMGUI_API ImVec2        GetMousePos();                                                      // shortcut to ImGui::GetIO().MousePos provided by user, to be consistent with other calls
    IMGUI_API ImVec2        GetMousePosOnOpeningCurrentPopup();                                 // retrieve backup of mouse positioning at the time of opening popup we have BeginPopup() into
    IMGUI_API ImVec2        GetMouseDragDelta(int button = 0, float lock_threshold = -1.0f);    // dragging amount since clicking. if lock_threshold < -1.0f uses io.MouseDraggingThreshold
    IMGUI_API void          ResetMouseDragDelta(int button = 0);                                //
    IMGUI_API ImGuiMouseCursor GetMouseCursor();                                                // get desired cursor type, reset in ImGui::NewFrame(), this is updated during the frame. valid before Render(). If you use software rendering by setting io.MouseDrawCursor ImGui will render those for you
    IMGUI_API void          SetMouseCursor(ImGuiMouseCursor type);                              // set desired cursor type
    IMGUI_API void          CaptureKeyboardFromApp(bool capture = true);                        // manually override io.WantCaptureKeyboard flag next frame (said flag is entirely left for your application handle). e.g. force capture keyboard when your widget is being hovered.
    IMGUI_API void          CaptureMouseFromApp(bool capture = true);                           // manually override io.WantCaptureMouse flag next frame (said flag is entirely left for your application handle).

    // Helpers functions to access functions pointers in ImGui::GetIO()
    IMGUI_API void*         MemAlloc(size_t sz);
    IMGUI_API void          MemFree(void* ptr);
    IMGUI_API const char*   GetClipboardText();
    IMGUI_API void          SetClipboardText(const char* text);

    // Internal context access - if you want to use multiple context, share context between modules (e.g. DLL). There is a default context created and active by default.
    // All contexts share a same ImFontAtlas by default. If you want different font atlas, you can new() them and overwrite the GetIO().Fonts variable of an ImGui context.
    IMGUI_API const char*   GetVersion();
    IMGUI_API ImGuiContext* CreateContext(void* (*malloc_fn)(size_t) = NULL, void (*free_fn)(void*) = NULL);
    IMGUI_API void          DestroyContext(ImGuiContext* ctx);
    IMGUI_API ImGuiContext* GetCurrentContext();
    IMGUI_API void          SetCurrentContext(ImGuiContext* ctx);

} // namespace ImGui

// Flags for ImGui::Begin()
enum ImGuiWindowFlags_
{
    ImGuiWindowFlags_NoTitleBar             = 1 << 0,   // Disable title-bar
    ImGuiWindowFlags_NoResize               = 1 << 1,   // Disable user resizing with the lower-right grip
    ImGuiWindowFlags_NoMove                 = 1 << 2,   // Disable user moving the window
    ImGuiWindowFlags_NoScrollbar            = 1 << 3,   // Disable scrollbars (window can still scroll with mouse or programatically)
    ImGuiWindowFlags_NoScrollWithMouse      = 1 << 4,   // Disable user vertically scrolling with mouse wheel. On child window, mouse wheel will be forwarded to the parent unless NoScrollbar is also set.
    ImGuiWindowFlags_NoCollapse             = 1 << 5,   // Disable user collapsing window by double-clicking on it
    ImGuiWindowFlags_AlwaysAutoResize       = 1 << 6,   // Resize every window to its content every frame
    //ImGuiWindowFlags_ShowBorders          = 1 << 7,   // Show borders around windows and items (OBSOLETE! Use e.g. style.FrameBorderSize=1.0f to enable borders).
    ImGuiWindowFlags_NoSavedSettings        = 1 << 8,   // Never load/save settings in .ini file
    ImGuiWindowFlags_NoInputs               = 1 << 9,   // Disable catching mouse or keyboard inputs, hovering test with pass through.
    ImGuiWindowFlags_MenuBar                = 1 << 10,  // Has a menu-bar
    ImGuiWindowFlags_HorizontalScrollbar    = 1 << 11,  // Allow horizontal scrollbar to appear (off by default). You may use SetNextWindowContentSize(ImVec2(width,0.0f)); prior to calling Begin() to specify width. Read code in imgui_demo in the "Horizontal Scrolling" section.
    ImGuiWindowFlags_NoFocusOnAppearing     = 1 << 12,  // Disable taking focus when transitioning from hidden to visible state
    ImGuiWindowFlags_NoBringToFrontOnFocus  = 1 << 13,  // Disable bringing window to front when taking focus (e.g. clicking on it or programatically giving it focus)
    ImGuiWindowFlags_AlwaysVerticalScrollbar= 1 << 14,  // Always show vertical scrollbar (even if ContentSize.y < Size.y)
    ImGuiWindowFlags_AlwaysHorizontalScrollbar=1<< 15,  // Always show horizontal scrollbar (even if ContentSize.x < Size.x)
    ImGuiWindowFlags_AlwaysUseWindowPadding = 1 << 16,  // Ensure child windows without border uses style.WindowPadding (ignored by default for non-bordered child windows, because more convenient)
    ImGuiWindowFlags_ResizeFromAnySide      = 1 << 17,  // (WIP) Enable resize from any corners and borders. Your back-end needs to honor the different values of io.MouseCursor set by imgui.
    ImGuiWindowFlags_NoNavFocus             = 1 << 18,  // No focusing of this window with gamepad/keyboard navigation
    ImGuiWindowFlags_NoNavInputs            = 1 << 19,  // No gamepad/keyboard navigation within the window
    //ImGuiWindowFlags_NavFlattened         = 1 << 20,  // Allow gamepad/keyboard navigation to cross over parent border to this child (only use on child that have no scrolling!)

    // [Internal]
    ImGuiWindowFlags_ChildWindow            = 1 << 24,  // Don't use! For internal use by BeginChild()
    ImGuiWindowFlags_Tooltip                = 1 << 25,  // Don't use! For internal use by BeginTooltip()
    ImGuiWindowFlags_Popup                  = 1 << 26,  // Don't use! For internal use by BeginPopup()
    ImGuiWindowFlags_Modal                  = 1 << 27,  // Don't use! For internal use by BeginPopupModal()
    ImGuiWindowFlags_ChildMenu              = 1 << 28   // Don't use! For internal use by BeginMenu()
};

// Flags for ImGui::InputText()
enum ImGuiInputTextFlags_
{
    ImGuiInputTextFlags_CharsDecimal        = 1 << 0,   // Allow 0123456789.+-*/
    ImGuiInputTextFlags_CharsHexadecimal    = 1 << 1,   // Allow 0123456789ABCDEFabcdef
    ImGuiInputTextFlags_CharsUppercase      = 1 << 2,   // Turn a..z into A..Z
    ImGuiInputTextFlags_CharsNoBlank        = 1 << 3,   // Filter out spaces, tabs
    ImGuiInputTextFlags_AutoSelectAll       = 1 << 4,   // Select entire text when first taking mouse focus
    ImGuiInputTextFlags_EnterReturnsTrue    = 1 << 5,   // Return 'true' when Enter is pressed (as opposed to when the value was modified)
    ImGuiInputTextFlags_CallbackCompletion  = 1 << 6,   // Call user function on pressing TAB (for completion handling)
    ImGuiInputTextFlags_CallbackHistory     = 1 << 7,   // Call user function on pressing Up/Down arrows (for history handling)
    ImGuiInputTextFlags_CallbackAlways      = 1 << 8,   // Call user function every time. User code may query cursor position, modify text buffer.
    ImGuiInputTextFlags_CallbackCharFilter  = 1 << 9,   // Call user function to filter character. Modify data->EventChar to replace/filter input, or return 1 to discard character.
    ImGuiInputTextFlags_AllowTabInput       = 1 << 10,  // Pressing TAB input a '\t' character into the text field
    ImGuiInputTextFlags_CtrlEnterForNewLine = 1 << 11,  // In multi-line mode, unfocus with Enter, add new line with Ctrl+Enter (default is opposite: unfocus with Ctrl+Enter, add line with Enter).
    ImGuiInputTextFlags_NoHorizontalScroll  = 1 << 12,  // Disable following the cursor horizontally
    ImGuiInputTextFlags_AlwaysInsertMode    = 1 << 13,  // Insert mode
    ImGuiInputTextFlags_ReadOnly            = 1 << 14,  // Read-only mode
    ImGuiInputTextFlags_Password            = 1 << 15,  // Password mode, display all characters as '*'
    // [Internal]
    ImGuiInputTextFlags_Multiline           = 1 << 20   // For internal use by InputTextMultiline()
};

// Flags for ImGui::TreeNodeEx(), ImGui::CollapsingHeader*()
enum ImGuiTreeNodeFlags_
{
    ImGuiTreeNodeFlags_Selected             = 1 << 0,   // Draw as selected
    ImGuiTreeNodeFlags_Framed               = 1 << 1,   // Full colored frame (e.g. for CollapsingHeader)
    ImGuiTreeNodeFlags_AllowItemOverlap     = 1 << 2,   // Hit testing to allow subsequent widgets to overlap this one
    ImGuiTreeNodeFlags_NoTreePushOnOpen     = 1 << 3,   // Don't do a TreePush() when open (e.g. for CollapsingHeader) = no extra indent nor pushing on ID stack
    ImGuiTreeNodeFlags_NoAutoOpenOnLog      = 1 << 4,   // Don't automatically and temporarily open node when Logging is active (by default logging will automatically open tree nodes)
    ImGuiTreeNodeFlags_DefaultOpen          = 1 << 5,   // Default node to be open
    ImGuiTreeNodeFlags_OpenOnDoubleClick    = 1 << 6,   // Need double-click to open node
    ImGuiTreeNodeFlags_OpenOnArrow          = 1 << 7,   // Only open when clicking on the arrow part. If ImGuiTreeNodeFlags_OpenOnDoubleClick is also set, single-click arrow or double-click all box to open.
    ImGuiTreeNodeFlags_Leaf                 = 1 << 8,   // No collapsing, no arrow (use as a convenience for leaf nodes). 
    ImGuiTreeNodeFlags_Bullet               = 1 << 9,   // Display a bullet instead of arrow
    ImGuiTreeNodeFlags_FramePadding         = 1 << 10,  // Use FramePadding (even for an unframed text node) to vertically align text baseline to regular widget height. Equivalent to calling AlignTextToFramePadding().
    //ImGuITreeNodeFlags_SpanAllAvailWidth  = 1 << 11,  // FIXME: TODO: Extend hit box horizontally even if not framed
    //ImGuiTreeNodeFlags_NoScrollOnOpen     = 1 << 12,  // FIXME: TODO: Disable automatic scroll on TreePop() if node got just open and contents is not visible
    ImGuiTreeNodeFlags_CollapsingHeader     = ImGuiTreeNodeFlags_Framed | ImGuiTreeNodeFlags_NoAutoOpenOnLog

    // Obsolete names (will be removed)
#ifndef IMGUI_DISABLE_OBSOLETE_FUNCTIONS
    , ImGuiTreeNodeFlags_AllowOverlapMode = ImGuiTreeNodeFlags_AllowItemOverlap
#endif
};

// Flags for ImGui::Selectable()
enum ImGuiSelectableFlags_
{
    ImGuiSelectableFlags_DontClosePopups    = 1 << 0,   // Clicking this don't close parent popup window
    ImGuiSelectableFlags_SpanAllColumns     = 1 << 1,   // Selectable frame can span all columns (text will still fit in current column)
    ImGuiSelectableFlags_AllowDoubleClick   = 1 << 2    // Generate press events on double clicks too
};

// Flags for ImGui::BeginCombo()
enum ImGuiComboFlags_
{
    ImGuiComboFlags_PopupAlignLeft          = 1 << 0,   // Align the popup toward the left by default
    ImGuiComboFlags_HeightSmall             = 1 << 1,   // Max ~4 items visible. Tip: If you want your combo popup to be a specific size you can use SetNextWindowSizeConstraints() prior to calling BeginCombo()
    ImGuiComboFlags_HeightRegular           = 1 << 2,   // Max ~8 items visible (default)
    ImGuiComboFlags_HeightLarge             = 1 << 3,   // Max ~20 items visible
    ImGuiComboFlags_HeightLargest           = 1 << 4,   // As many fitting items as possible
    ImGuiComboFlags_HeightMask_             = ImGuiComboFlags_HeightSmall | ImGuiComboFlags_HeightRegular | ImGuiComboFlags_HeightLarge | ImGuiComboFlags_HeightLargest
};

// Flags for ImGui::IsWindowFocused()
enum ImGuiFocusedFlags_
{
    ImGuiFocusedFlags_ChildWindows                  = 1 << 0,   // IsWindowFocused(): Return true if any children of the window is focused
    ImGuiFocusedFlags_RootWindow                    = 1 << 1,   // IsWindowFocused(): Test from root window (top most parent of the current hierarchy)
    ImGuiFocusedFlags_RootAndChildWindows           = ImGuiFocusedFlags_RootWindow | ImGuiFocusedFlags_ChildWindows,
};

// Flags for ImGui::IsItemHovered(), ImGui::IsWindowHovered()
enum ImGuiHoveredFlags_
{
    ImGuiHoveredFlags_Default                       = 0,        // Return true if directly over the item/window, not obstructed by another window, not obstructed by an active popup or modal blocking inputs under them.
    ImGuiHoveredFlags_ChildWindows                  = 1 << 0,   // IsWindowHovered() only: Return true if any children of the window is hovered
    ImGuiHoveredFlags_RootWindow                    = 1 << 1,   // IsWindowHovered() only: Test from root window (top most parent of the current hierarchy)
    ImGuiHoveredFlags_AllowWhenBlockedByPopup       = 1 << 2,   // Return true even if a popup window is normally blocking access to this item/window
    //ImGuiHoveredFlags_AllowWhenBlockedByModal     = 1 << 3,   // Return true even if a modal popup window is normally blocking access to this item/window. FIXME-TODO: Unavailable yet.
    ImGuiHoveredFlags_AllowWhenBlockedByActiveItem  = 1 << 4,   // Return true even if an active item is blocking access to this item/window. Useful for Drag and Drop patterns.
    ImGuiHoveredFlags_AllowWhenOverlapped           = 1 << 5,   // Return true even if the position is overlapped by another window
    ImGuiHoveredFlags_RectOnly                      = ImGuiHoveredFlags_AllowWhenBlockedByPopup | ImGuiHoveredFlags_AllowWhenBlockedByActiveItem | ImGuiHoveredFlags_AllowWhenOverlapped,
    ImGuiHoveredFlags_RootAndChildWindows           = ImGuiHoveredFlags_RootWindow | ImGuiHoveredFlags_ChildWindows
};

// Flags for ImGui::BeginDragDropSource(), ImGui::AcceptDragDropPayload()
enum ImGuiDragDropFlags_
{
    // BeginDragDropSource() flags
    ImGuiDragDropFlags_SourceNoPreviewTooltip       = 1 << 0,       // By default, a successful call to BeginDragDropSource opens a tooltip so you can display a preview or description of the source contents. This flag disable this behavior.
    ImGuiDragDropFlags_SourceNoDisableHover         = 1 << 1,       // By default, when dragging we clear data so that IsItemHovered() will return true, to avoid subsequent user code submitting tooltips. This flag disable this behavior so you can still call IsItemHovered() on the source item.
    ImGuiDragDropFlags_SourceNoHoldToOpenOthers     = 1 << 2,       // Disable the behavior that allows to open tree nodes and collapsing header by holding over them while dragging a source item.
    ImGuiDragDropFlags_SourceAllowNullID            = 1 << 3,       // Allow items such as Text(), Image() that have no unique identifier to be used as drag source, by manufacturing a temporary identifier based on their window-relative position. This is extremely unusual within the dear imgui ecosystem and so we made it explicit.
    ImGuiDragDropFlags_SourceExtern                 = 1 << 4,       // External source (from outside of imgui), won't attempt to read current item/window info. Will always return true. Only one Extern source can be active simultaneously.
    // AcceptDragDropPayload() flags
    ImGuiDragDropFlags_AcceptBeforeDelivery         = 1 << 10,      // AcceptDragDropPayload() will returns true even before the mouse button is released. You can then call IsDelivery() to test if the payload needs to be delivered.
    ImGuiDragDropFlags_AcceptNoDrawDefaultRect      = 1 << 11,      // Do not draw the default highlight rectangle when hovering over target.
    ImGuiDragDropFlags_AcceptPeekOnly               = ImGuiDragDropFlags_AcceptBeforeDelivery | ImGuiDragDropFlags_AcceptNoDrawDefaultRect  // For peeking ahead and inspecting the payload before delivery.
};

// Standard Drag and Drop payload types. You can define you own payload types using 8-characters long strings. Types starting with '_' are defined by Dear ImGui.
#define IMGUI_PAYLOAD_TYPE_COLOR_3F     "_COL3F"    // float[3]     // Standard type for colors, without alpha. User code may use this type. 
#define IMGUI_PAYLOAD_TYPE_COLOR_4F     "_COL4F"    // float[4]     // Standard type for colors. User code may use this type.

// User fill ImGuiIO.KeyMap[] array with indices into the ImGuiIO.KeysDown[512] array
enum ImGuiKey_
{
    ImGuiKey_Tab,       // for tabbing through fields
    ImGuiKey_LeftArrow, // for text edit
    ImGuiKey_RightArrow,// for text edit
    ImGuiKey_UpArrow,   // for text edit
    ImGuiKey_DownArrow, // for text edit
    ImGuiKey_PageUp,
    ImGuiKey_PageDown,
    ImGuiKey_Home,      // for text edit
    ImGuiKey_End,       // for text edit
    ImGuiKey_Delete,    // for text edit
    ImGuiKey_Backspace, // for text edit
    ImGuiKey_Enter,     // for text edit
    ImGuiKey_Escape,    // for text edit
    ImGuiKey_A,         // for text edit CTRL+A: select all
    ImGuiKey_C,         // for text edit CTRL+C: copy
    ImGuiKey_V,         // for text edit CTRL+V: paste
    ImGuiKey_X,         // for text edit CTRL+X: cut
    ImGuiKey_Y,         // for text edit CTRL+Y: redo
    ImGuiKey_Z,         // for text edit CTRL+Z: undo
    ImGuiKey_COUNT
};

// [BETA] Gamepad/Keyboard directional navigation
// Fill ImGuiIO.NavInputs[] float array every frame to feed gamepad/keyboard navigation inputs.
// 0.0f= not held. 1.0f= fully held. Pass intermediate 0.0f..1.0f values for analog triggers/sticks.
// ImGui uses a simple >0.0f for activation testing, and won't attempt to test for a dead-zone.
// Your code passing analog gamepad values is likely to want to transform your raw inputs, using a dead-zone and maybe a power curve.
enum ImGuiNavInput_
{
    ImGuiNavInput_PadActivate,      // press button, tweak value                    // e.g. Circle button
    ImGuiNavInput_PadCancel,        // close menu/popup/child, lose selection       // e.g. Cross button
    ImGuiNavInput_PadInput,         // text input                                   // e.g. Triangle button
    ImGuiNavInput_PadMenu,          // access menu, focus, move, resize             // e.g. Square button
    ImGuiNavInput_PadUp,            // move up, resize window (with PadMenu held)   // e.g. D-pad up/down/left/right, analog
    ImGuiNavInput_PadDown,          // move down
    ImGuiNavInput_PadLeft,          // move left
    ImGuiNavInput_PadRight,         // move right
    ImGuiNavInput_PadScrollUp,      // scroll up, move window (with PadMenu held)   // e.g. right stick up/down/left/right, analog
    ImGuiNavInput_PadScrollDown,    // "
    ImGuiNavInput_PadScrollLeft,    //
    ImGuiNavInput_PadScrollRight,   //
    ImGuiNavInput_PadFocusPrev,     // next window (with PadMenu held)              // e.g. L-trigger
    ImGuiNavInput_PadFocusNext,     // prev window (with PadMenu held)              // e.g. R-trigger
    ImGuiNavInput_PadTweakSlow,     // slower tweaks                                // e.g. L-trigger, analog
    ImGuiNavInput_PadTweakFast,     // faster tweaks                                // e.g. R-trigger, analog
    ImGuiNavInput_KeyMenu,          // access menu                                  // e.g. ALT
    ImGuiNavInput_COUNT,
};

// Enumeration for PushStyleColor() / PopStyleColor()
enum ImGuiCol_
{
    ImGuiCol_Text,
    ImGuiCol_TextDisabled,
    ImGuiCol_WindowBg,              // Background of normal windows
    ImGuiCol_ChildBg,               // Background of child windows
    ImGuiCol_PopupBg,               // Background of popups, menus, tooltips windows
    ImGuiCol_Border,
    ImGuiCol_BorderShadow,
    ImGuiCol_FrameBg,               // Background of checkbox, radio button, plot, slider, text input
    ImGuiCol_FrameBgHovered,
    ImGuiCol_FrameBgActive,
    ImGuiCol_TitleBg,
    ImGuiCol_TitleBgActive,
    ImGuiCol_TitleBgCollapsed,
    ImGuiCol_MenuBarBg,
    ImGuiCol_ScrollbarBg,
    ImGuiCol_ScrollbarGrab,
    ImGuiCol_ScrollbarGrabHovered,
    ImGuiCol_ScrollbarGrabActive,
    ImGuiCol_CheckMark,
    ImGuiCol_SliderGrab,
    ImGuiCol_SliderGrabActive,
    ImGuiCol_Button,
    ImGuiCol_ButtonHovered,
    ImGuiCol_ButtonActive,
    ImGuiCol_Header,
    ImGuiCol_HeaderHovered,
    ImGuiCol_HeaderActive,
    ImGuiCol_Separator,
    ImGuiCol_SeparatorHovered,
    ImGuiCol_SeparatorActive,
    ImGuiCol_ResizeGrip,
    ImGuiCol_ResizeGripHovered,
    ImGuiCol_ResizeGripActive,
    ImGuiCol_CloseButton,
    ImGuiCol_CloseButtonHovered,
    ImGuiCol_CloseButtonActive,
    ImGuiCol_PlotLines,
    ImGuiCol_PlotLinesHovered,
    ImGuiCol_PlotHistogram,
    ImGuiCol_PlotHistogramHovered,
    ImGuiCol_TextSelectedBg,
    ImGuiCol_ModalWindowDarkening,  // darken entire screen when a modal window is active
    ImGuiCol_DragDropTarget,
    ImGuiCol_NavHighlight,          // gamepad/keyboard: current highlighted item 
    ImGuiCol_NavWindowingHighlight, // gamepad/keyboard: when holding NavMenu to focus/move/resize windows
    ImGuiCol_COUNT

    // Obsolete names (will be removed)
#ifndef IMGUI_DISABLE_OBSOLETE_FUNCTIONS
    //, ImGuiCol_ComboBg = ImGuiCol_PopupBg     // ComboBg has been merged with PopupBg, so a redirect isn't accurate.
    , ImGuiCol_ChildWindowBg = ImGuiCol_ChildBg, ImGuiCol_Column = ImGuiCol_Separator, ImGuiCol_ColumnHovered = ImGuiCol_SeparatorHovered, ImGuiCol_ColumnActive = ImGuiCol_SeparatorActive
#endif
};

// Enumeration for PushStyleVar() / PopStyleVar() to temporarily modify the ImGuiStyle structure.
// NB: the enum only refers to fields of ImGuiStyle which makes sense to be pushed/popped inside UI code. During initialization, feel free to just poke into ImGuiStyle directly.
// NB: if changing this enum, you need to update the associated internal table GStyleVarInfo[] accordingly. This is where we link enum values to members offset/type.
enum ImGuiStyleVar_
{
    // Enum name ......................// Member in ImGuiStyle structure (see ImGuiStyle for descriptions)
    ImGuiStyleVar_Alpha,               // float     Alpha
    ImGuiStyleVar_WindowPadding,       // ImVec2    WindowPadding
    ImGuiStyleVar_WindowRounding,      // float     WindowRounding
    ImGuiStyleVar_WindowBorderSize,    // float     WindowBorderSize
    ImGuiStyleVar_WindowMinSize,       // ImVec2    WindowMinSize
    ImGuiStyleVar_ChildRounding,       // float     ChildRounding
    ImGuiStyleVar_ChildBorderSize,     // float     ChildBorderSize
    ImGuiStyleVar_PopupRounding,       // float     PopupRounding
    ImGuiStyleVar_PopupBorderSize,     // float     PopupBorderSize
    ImGuiStyleVar_FramePadding,        // ImVec2    FramePadding
    ImGuiStyleVar_FrameRounding,       // float     FrameRounding
    ImGuiStyleVar_FrameBorderSize,     // float     FrameBorderSize
    ImGuiStyleVar_ItemSpacing,         // ImVec2    ItemSpacing
    ImGuiStyleVar_ItemInnerSpacing,    // ImVec2    ItemInnerSpacing
    ImGuiStyleVar_IndentSpacing,       // float     IndentSpacing
    ImGuiStyleVar_GrabMinSize,         // float     GrabMinSize
    ImGuiStyleVar_ButtonTextAlign,     // ImVec2    ButtonTextAlign
    ImGuiStyleVar_Count_

    // Obsolete names (will be removed)
#ifndef IMGUI_DISABLE_OBSOLETE_FUNCTIONS
    , ImGuiStyleVar_ChildWindowRounding = ImGuiStyleVar_ChildRounding
#endif
};

// Enumeration for ColorEdit3() / ColorEdit4() / ColorPicker3() / ColorPicker4() / ColorButton()
enum ImGuiColorEditFlags_
{
    ImGuiColorEditFlags_NoAlpha         = 1 << 1,   //              // ColorEdit, ColorPicker, ColorButton: ignore Alpha component (read 3 components from the input pointer).
    ImGuiColorEditFlags_NoPicker        = 1 << 2,   //              // ColorEdit: disable picker when clicking on colored square.
    ImGuiColorEditFlags_NoOptions       = 1 << 3,   //              // ColorEdit: disable toggling options menu when right-clicking on inputs/small preview.
    ImGuiColorEditFlags_NoSmallPreview  = 1 << 4,   //              // ColorEdit, ColorPicker: disable colored square preview next to the inputs. (e.g. to show only the inputs)
    ImGuiColorEditFlags_NoInputs        = 1 << 5,   //              // ColorEdit, ColorPicker: disable inputs sliders/text widgets (e.g. to show only the small preview colored square).
    ImGuiColorEditFlags_NoTooltip       = 1 << 6,   //              // ColorEdit, ColorPicker, ColorButton: disable tooltip when hovering the preview.
    ImGuiColorEditFlags_NoLabel         = 1 << 7,   //              // ColorEdit, ColorPicker: disable display of inline text label (the label is still forwarded to the tooltip and picker).
    ImGuiColorEditFlags_NoSidePreview   = 1 << 8,   //              // ColorPicker: disable bigger color preview on right side of the picker, use small colored square preview instead.
    // User Options (right-click on widget to change some of them). You can set application defaults using SetColorEditOptions(). The idea is that you probably don't want to override them in most of your calls, let the user choose and/or call SetColorEditOptions() during startup.
    ImGuiColorEditFlags_AlphaBar        = 1 << 9,   //              // ColorEdit, ColorPicker: show vertical alpha bar/gradient in picker.
    ImGuiColorEditFlags_AlphaPreview    = 1 << 10,  //              // ColorEdit, ColorPicker, ColorButton: display preview as a transparent color over a checkerboard, instead of opaque.
    ImGuiColorEditFlags_AlphaPreviewHalf= 1 << 11,  //              // ColorEdit, ColorPicker, ColorButton: display half opaque / half checkerboard, instead of opaque.
    ImGuiColorEditFlags_HDR             = 1 << 12,  //              // (WIP) ColorEdit: Currently only disable 0.0f..1.0f limits in RGBA edition (note: you probably want to use ImGuiColorEditFlags_Float flag as well).
    ImGuiColorEditFlags_RGB             = 1 << 13,  // [Inputs]     // ColorEdit: choose one among RGB/HSV/HEX. ColorPicker: choose any combination using RGB/HSV/HEX.
    ImGuiColorEditFlags_HSV             = 1 << 14,  // [Inputs]     // "
    ImGuiColorEditFlags_HEX             = 1 << 15,  // [Inputs]     // "
    ImGuiColorEditFlags_Uint8           = 1 << 16,  // [DataType]   // ColorEdit, ColorPicker, ColorButton: _display_ values formatted as 0..255. 
    ImGuiColorEditFlags_Float           = 1 << 17,  // [DataType]   // ColorEdit, ColorPicker, ColorButton: _display_ values formatted as 0.0f..1.0f floats instead of 0..255 integers. No round-trip of value via integers.
    ImGuiColorEditFlags_PickerHueBar    = 1 << 18,  // [PickerMode] // ColorPicker: bar for Hue, rectangle for Sat/Value.
    ImGuiColorEditFlags_PickerHueWheel  = 1 << 19,  // [PickerMode] // ColorPicker: wheel for Hue, triangle for Sat/Value.
    // Internals/Masks
    ImGuiColorEditFlags__InputsMask     = ImGuiColorEditFlags_RGB|ImGuiColorEditFlags_HSV|ImGuiColorEditFlags_HEX,
    ImGuiColorEditFlags__DataTypeMask   = ImGuiColorEditFlags_Uint8|ImGuiColorEditFlags_Float,
    ImGuiColorEditFlags__PickerMask     = ImGuiColorEditFlags_PickerHueWheel|ImGuiColorEditFlags_PickerHueBar,
    ImGuiColorEditFlags__OptionsDefault = ImGuiColorEditFlags_Uint8|ImGuiColorEditFlags_RGB|ImGuiColorEditFlags_PickerHueBar    // Change application default using SetColorEditOptions()
};

// Enumeration for GetMouseCursor()
enum ImGuiMouseCursor_
{
    ImGuiMouseCursor_None = -1,
    ImGuiMouseCursor_Arrow = 0,
    ImGuiMouseCursor_TextInput,         // When hovering over InputText, etc.
    ImGuiMouseCursor_Move,              // Unused
    ImGuiMouseCursor_ResizeNS,          // When hovering over an horizontal border
    ImGuiMouseCursor_ResizeEW,          // When hovering over a vertical border or a column
    ImGuiMouseCursor_ResizeNESW,        // When hovering over the bottom-left corner of a window
    ImGuiMouseCursor_ResizeNWSE,        // When hovering over the bottom-right corner of a window
    ImGuiMouseCursor_Count_
};

// Condition for ImGui::SetWindow***(), SetNextWindow***(), SetNextTreeNode***() functions
// All those functions treat 0 as a shortcut to ImGuiCond_Always. From the point of view of the user use this as an enum (don't combine multiple values into flags).
enum ImGuiCond_
{
    ImGuiCond_Always        = 1 << 0,   // Set the variable
    ImGuiCond_Once          = 1 << 1,   // Set the variable once per runtime session (only the first call with succeed)
    ImGuiCond_FirstUseEver  = 1 << 2,   // Set the variable if the window has no saved data (if doesn't exist in the .ini file)
    ImGuiCond_Appearing     = 1 << 3    // Set the variable if the window is appearing after being hidden/inactive (or the first time)

    // Obsolete names (will be removed)
#ifndef IMGUI_DISABLE_OBSOLETE_FUNCTIONS
    , ImGuiSetCond_Always = ImGuiCond_Always, ImGuiSetCond_Once = ImGuiCond_Once, ImGuiSetCond_FirstUseEver = ImGuiCond_FirstUseEver, ImGuiSetCond_Appearing = ImGuiCond_Appearing
#endif
};

struct ImGuiStyle
{
    float       Alpha;                      // Global alpha applies to everything in ImGui
    ImVec2      WindowPadding;              // Padding within a window
    float       WindowRounding;             // Radius of window corners rounding. Set to 0.0f to have rectangular windows
    float       WindowBorderSize;           // Thickness of border around windows. Generally set to 0.0f or 1.0f. (Other values are not well tested and more CPU/GPU costly)
    ImVec2      WindowMinSize;              // Minimum window size
    ImVec2      WindowTitleAlign;           // Alignment for title bar text. Defaults to (0.0f,0.5f) for left-aligned,vertically centered.
    float       ChildRounding;              // Radius of child window corners rounding. Set to 0.0f to have rectangular windows.
    float       ChildBorderSize;            // Thickness of border around child windows. Generally set to 0.0f or 1.0f. (Other values are not well tested and more CPU/GPU costly)
    float       PopupRounding;              // Radius of popup window corners rounding.
    float       PopupBorderSize;            // Thickness of border around popup windows. Generally set to 0.0f or 1.0f. (Other values are not well tested and more CPU/GPU costly)
    ImVec2      FramePadding;               // Padding within a framed rectangle (used by most widgets)
    float       FrameRounding;              // Radius of frame corners rounding. Set to 0.0f to have rectangular frame (used by most widgets).
    float       FrameBorderSize;            // Thickness of border around frames. Generally set to 0.0f or 1.0f. (Other values are not well tested and more CPU/GPU costly)
    ImVec2      ItemSpacing;                // Horizontal and vertical spacing between widgets/lines
    ImVec2      ItemInnerSpacing;           // Horizontal and vertical spacing between within elements of a composed widget (e.g. a slider and its label)
    ImVec2      TouchExtraPadding;          // Expand reactive bounding box for touch-based system where touch position is not accurate enough. Unfortunately we don't sort widgets so priority on overlap will always be given to the first widget. So don't grow this too much!
    float       IndentSpacing;              // Horizontal indentation when e.g. entering a tree node. Generally == (FontSize + FramePadding.x*2).
    float       ColumnsMinSpacing;          // Minimum horizontal spacing between two columns
    float       ScrollbarSize;              // Width of the vertical scrollbar, Height of the horizontal scrollbar
    float       ScrollbarRounding;          // Radius of grab corners for scrollbar
    float       GrabMinSize;                // Minimum width/height of a grab box for slider/scrollbar.
    float       GrabRounding;               // Radius of grabs corners rounding. Set to 0.0f to have rectangular slider grabs.
    ImVec2      ButtonTextAlign;            // Alignment of button text when button is larger than text. Defaults to (0.5f,0.5f) for horizontally+vertically centered.
    ImVec2      DisplayWindowPadding;       // Window positions are clamped to be visible within the display area by at least this amount. Only covers regular windows.
    ImVec2      DisplaySafeAreaPadding;     // If you cannot see the edge of your screen (e.g. on a TV) increase the safe area padding. Covers popups/tooltips as well regular windows.
    bool        AntiAliasedLines;           // Enable anti-aliasing on lines/borders. Disable if you are really tight on CPU/GPU.
    bool        AntiAliasedShapes;          // Enable anti-aliasing on filled shapes (rounded rectangles, circles, etc.)
    float       CurveTessellationTol;       // Tessellation tolerance. Decrease for highly tessellated curves (higher quality, more polygons), increase to reduce quality.
    ImVec4      Colors[ImGuiCol_COUNT];

    IMGUI_API ImGuiStyle();
    IMGUI_API void ScaleAllSizes(float scale_factor);
};

// This is where your app communicate with ImGui. Access via ImGui::GetIO().
// Read 'Programmer guide' section in .cpp file for general usage.
struct ImGuiIO
{
    //------------------------------------------------------------------
    // Settings (fill once)                 // Default value:
    //------------------------------------------------------------------

    ImVec2        DisplaySize;              // <unset>              // Display size, in pixels. For clamping windows positions.
    float         DeltaTime;                // = 1.0f/60.0f         // Time elapsed since last frame, in seconds.
    float         IniSavingRate;            // = 5.0f               // Maximum time between saving positions/sizes to .ini file, in seconds.
    const char*   IniFilename;              // = "imgui.ini"        // Path to .ini file. NULL to disable .ini saving.
    const char*   LogFilename;              // = "imgui_log.txt"    // Path to .log file (default parameter to ImGui::LogToFile when no file is specified).
    float         MouseDoubleClickTime;     // = 0.30f              // Time for a double-click, in seconds.
    float         MouseDoubleClickMaxDist;  // = 6.0f               // Distance threshold to stay in to validate a double-click, in pixels.
    float         MouseDragThreshold;       // = 6.0f               // Distance threshold before considering we are dragging
    int           KeyMap[ImGuiKey_COUNT];   // <unset>              // Map of indices into the KeysDown[512] entries array
    float         KeyRepeatDelay;           // = 0.250f             // When holding a key/button, time before it starts repeating, in seconds (for buttons in Repeat mode, etc.).
    float         KeyRepeatRate;            // = 0.050f             // When holding a key/button, rate at which it repeats, in seconds.
    bool          NavMovesMouse;            // = false              // Directional navigation can move the mouse cursor. Updates MousePos and set WantMoveMouse=true. If enabled you MUST honor those requests in your binding, otherwise ImGui will react as if mouse is jumping around.
    void*         UserData;                 // = NULL               // Store your own data for retrieval by callbacks.

    ImFontAtlas*  Fonts;                    // <auto>               // Load and assemble one or more fonts into a single tightly packed texture. Output to Fonts array.
    float         FontGlobalScale;          // = 1.0f               // Global scale all fonts
    bool          FontAllowUserScaling;     // = false              // Allow user scaling text of individual window with CTRL+Wheel.
    ImFont*       FontDefault;              // = NULL               // Font to use on NewFrame(). Use NULL to uses Fonts->Fonts[0].
    ImVec2        DisplayFramebufferScale;  // = (1.0f,1.0f)        // For retina display or other situations where window coordinates are different from framebuffer coordinates. User storage only, presently not used by ImGui.
    ImVec2        DisplayVisibleMin;        // <unset> (0.0f,0.0f)  // If you use DisplaySize as a virtual space larger than your screen, set DisplayVisibleMin/Max to the visible area.
    ImVec2        DisplayVisibleMax;        // <unset> (0.0f,0.0f)  // If the values are the same, we defaults to Min=(0.0f) and Max=DisplaySize

    // Advanced/subtle behaviors
    bool          OptMacOSXBehaviors;       // = defined(__APPLE__) // OS X style: Text editing cursor movement using Alt instead of Ctrl, Shortcuts using Cmd/Super instead of Ctrl, Line/Text Start and End using Cmd+Arrows instead of Home/End, Double click selects by word instead of selecting whole text, Multi-selection in lists uses Cmd/Super instead of Ctrl
    bool          OptCursorBlink;           // = true               // Enable blinking cursor, for users who consider it annoying.

    //------------------------------------------------------------------
    // Settings (User Functions)
    //------------------------------------------------------------------

    // Rendering function, will be called in Render().
    // Alternatively you can keep this to NULL and call GetDrawData() after Render() to get the same pointer.
    // See example applications if you are unsure of how to implement this.
    void        (*RenderDrawListsFn)(ImDrawData* data);

    // Optional: access OS clipboard
    // (default to use native Win32 clipboard on Windows, otherwise uses a private clipboard. Override to access OS clipboard on other architectures)
    const char* (*GetClipboardTextFn)(void* user_data);
    void        (*SetClipboardTextFn)(void* user_data, const char* text);
    void*       ClipboardUserData;

    // Optional: override memory allocations. MemFreeFn() may be called with a NULL pointer.
    // (default to posix malloc/free)
    void*       (*MemAllocFn)(size_t sz);
    void        (*MemFreeFn)(void* ptr);

    // Optional: notify OS Input Method Editor of the screen position of your cursor for text input position (e.g. when using Japanese/Chinese IME in Windows)
    // (default to use native imm32 api on Windows)
    void        (*ImeSetInputScreenPosFn)(int x, int y);
    void*       ImeWindowHandle;            // (Windows) Set this to your HWND to get automatic IME cursor positioning.

    //------------------------------------------------------------------
    // Input - Fill before calling NewFrame()
    //------------------------------------------------------------------

    ImVec2      MousePos;                   // Mouse position, in pixels. Set to ImVec2(-FLT_MAX,-FLT_MAX) if mouse is unavailable (on another screen, etc.)
    bool        MouseDown[5];               // Mouse buttons: left, right, middle + extras. ImGui itself mostly only uses left button (BeginPopupContext** are using right button). Others buttons allows us to track if the mouse is being used by your application + available to user as a convenience via IsMouse** API.
    float       MouseWheel;                 // Mouse wheel: 1 unit scrolls about 5 lines text.
    bool        MouseDrawCursor;            // Request ImGui to draw a mouse cursor for you (if you are on a platform without a mouse cursor).
    bool        KeyCtrl;                    // Keyboard modifier pressed: Control
    bool        KeyShift;                   // Keyboard modifier pressed: Shift
    bool        KeyAlt;                     // Keyboard modifier pressed: Alt
    bool        KeySuper;                   // Keyboard modifier pressed: Cmd/Super/Windows
    bool        KeysDown[512];              // Keyboard keys that are pressed (in whatever storage order you naturally have access to keyboard data)
    ImWchar     InputCharacters[16+1];      // List of characters input (translated by user from keypress+keyboard state). Fill using AddInputCharacter() helper.
    float       NavInputs[ImGuiNavInput_COUNT];

    // Functions
    IMGUI_API void AddInputCharacter(ImWchar c);                        // Add new character into InputCharacters[]
    IMGUI_API void AddInputCharactersUTF8(const char* utf8_chars);      // Add new characters into InputCharacters[] from an UTF-8 string
    inline void    ClearInputCharacters() { InputCharacters[0] = 0; }   // Clear the text input buffer manually

    //------------------------------------------------------------------
    // Output - Retrieve after calling NewFrame()
    //------------------------------------------------------------------

    bool        WantCaptureMouse;           // When io.WantCaptureMouse is true, do not dispatch mouse input data to your main application. This is set by ImGui when it wants to use your mouse (e.g. unclicked mouse is hovering a window, or a widget is active). 
    bool        WantCaptureKeyboard;        // When io.WantCaptureKeyboard is true, do not dispatch keyboard input data to your main application. This is set by ImGui when it wants to use your keyboard inputs.
    bool        WantTextInput;              // Mobile/console: when io.WantTextInput is true, you may display an on-screen keyboard. This is set by ImGui when it wants textual keyboard input to happen (e.g. when a InputText widget is active).
    bool        WantMoveMouse;              // MousePos has been altered, back-end should reposition mouse on next frame. Set only when 'NavMovesMouse=true'.
    bool        NavUsable;                  // Directional navigation is currently allowed (will handle ImGuiKey_NavXXX events).
    bool        NavActive;                  // Directional navigation is active/visible and currently allowed (will handle ImGuiKey_NavXXX events).
    float       Framerate;                  // Application framerate estimation, in frame per second. Solely for convenience. Rolling average estimation based on IO.DeltaTime over 120 frames
    int         MetricsAllocs;              // Number of active memory allocations
    int         MetricsRenderVertices;      // Vertices output during last call to Render()
    int         MetricsRenderIndices;       // Indices output during last call to Render() = number of triangles * 3
    int         MetricsActiveWindows;       // Number of visible root windows (exclude child windows)
    ImVec2      MouseDelta;                 // Mouse delta. Note that this is zero if either current or previous position are invalid (-FLT_MAX,-FLT_MAX), so a disappearing/reappearing mouse won't have a huge delta.

    //------------------------------------------------------------------
    // [Internal] ImGui will maintain those fields. Forward compatibility not guaranteed!
    //------------------------------------------------------------------

    ImVec2      MousePosPrev;               // Previous mouse position temporary storage (nb: not for public use, set to MousePos in NewFrame())
    ImVec2      MouseClickedPos[5];         // Position at time of clicking
    float       MouseClickedTime[5];        // Time of last click (used to figure out double-click)
    bool        MouseClicked[5];            // Mouse button went from !Down to Down
    bool        MouseDoubleClicked[5];      // Has mouse button been double-clicked?
    bool        MouseReleased[5];           // Mouse button went from Down to !Down
    bool        MouseDownOwned[5];          // Track if button was clicked inside a window. We don't request mouse capture from the application if click started outside ImGui bounds.
    float       MouseDownDuration[5];       // Duration the mouse button has been down (0.0f == just clicked)
    float       MouseDownDurationPrev[5];   // Previous time the mouse button has been down
    ImVec2      MouseDragMaxDistanceAbs[5]; // Maximum distance, absolute, on each axis, of how much mouse has traveled from the clicking point
    float       MouseDragMaxDistanceSqr[5]; // Squared maximum distance of how much mouse has traveled from the clicking point
    float       KeysDownDuration[512];      // Duration the keyboard key has been down (0.0f == just pressed)
    float       KeysDownDurationPrev[512];  // Previous duration the key has been down
    float       NavInputsDownDuration[ImGuiNavInput_COUNT];
    float       NavInputsDownDurationPrev[ImGuiNavInput_COUNT];

    IMGUI_API   ImGuiIO();
};

//-----------------------------------------------------------------------------
// Obsolete functions (Will be removed! Also see 'API BREAKING CHANGES' section in imgui.cpp)
//-----------------------------------------------------------------------------

#ifndef IMGUI_DISABLE_OBSOLETE_FUNCTIONS
namespace ImGui
{
    static inline bool  IsRootWindowFocused() { return IsWindowFocused(ImGuiFocusedFlags_RootWindow); } // OBSOLETE 1.53+
    static inline bool  IsRootWindowOrAnyChildFocused() { return IsWindowFocused(ImGuiFocusedFlags_RootAndChildWindows); } // OBSOLETE 1.53+
    static inline void  SetNextWindowContentWidth(float width) { SetNextWindowContentSize(ImVec2(width, 0.0f)); } // OBSOLETE 1.53+ (nb: original version preserved last Y value set by SetNextWindowContentSize())
    static inline bool  IsRootWindowOrAnyChildHovered(ImGuiHoveredFlags flags = 0) { return IsItemHovered(flags | ImGuiHoveredFlags_RootWindow | ImGuiHoveredFlags_ChildWindows); } // OBSOLETE 1.53+ use flags directly
    bool                Begin(const char* name, bool* p_open, const ImVec2& size_on_first_use, float bg_alpha_override = -1.0f, ImGuiWindowFlags flags = 0); // OBSOLETE 1.52+. use SetNextWindowSize() instead if you want to set a window size.
    static inline void  AlignFirstTextHeightToWidgets() { AlignTextToFramePadding(); }     // OBSOLETE 1.52+
    static inline void  SetNextWindowPosCenter(ImGuiCond cond = 0) { SetNextWindowPos(ImVec2(GetIO().DisplaySize.x * 0.5f, GetIO().DisplaySize.y * 0.5f), cond, ImVec2(0.5f, 0.5f)); } // OBSOLETE 1.52+
    static inline bool  IsItemHoveredRect() { return IsItemHovered(ImGuiHoveredFlags_RectOnly); } // OBSOLETE 1.51+
    static inline bool  IsPosHoveringAnyWindow(const ImVec2&) { IM_ASSERT(0); return false; } // OBSOLETE 1.51+. This was partly broken. You probably wanted to use ImGui::GetIO().WantCaptureMouse instead.
    static inline bool  IsMouseHoveringAnyWindow() { return IsAnyWindowHovered(); }        // OBSOLETE 1.51+
    static inline bool  IsMouseHoveringWindow() { return IsWindowHovered(ImGuiHoveredFlags_AllowWhenBlockedByPopup | ImGuiHoveredFlags_AllowWhenBlockedByActiveItem); } // OBSOLETE 1.51+
    static inline bool  CollapsingHeader(const char* label, const char* str_id, bool framed = true, bool default_open = false) { (void)str_id; (void)framed; ImGuiTreeNodeFlags default_open_flags = 1 << 5; return CollapsingHeader(label, (default_open ? default_open_flags : 0)); } // OBSOLETE 1.49+
}
#endif

//-----------------------------------------------------------------------------
// Helpers
//-----------------------------------------------------------------------------

// Lightweight std::vector<> like class to avoid dragging dependencies (also: windows implementation of STL with debug enabled is absurdly slow, so let's bypass it so our code runs fast in debug).
// Our implementation does NOT call c++ constructors because we don't use them in ImGui. Don't use this class as a straight std::vector replacement in your code!
template<typename T>
class ImVector
{
public:
    int                         Size;
    int                         Capacity;
    T*                          Data;

    typedef T                   value_type;
    typedef value_type*         iterator;
    typedef const value_type*   const_iterator;

    ImVector()                  { Size = Capacity = 0; Data = NULL; }
    ~ImVector()                 { if (Data) ImGui::MemFree(Data); }

    inline bool                 empty() const                   { return Size == 0; }
    inline int                  size() const                    { return Size; }
    inline int                  capacity() const                { return Capacity; }

    inline value_type&          operator[](int i)               { IM_ASSERT(i < Size); return Data[i]; }
    inline const value_type&    operator[](int i) const         { IM_ASSERT(i < Size); return Data[i]; }

    inline void                 clear()                         { if (Data) { Size = Capacity = 0; ImGui::MemFree(Data); Data = NULL; } }
    inline iterator             begin()                         { return Data; }
    inline const_iterator       begin() const                   { return Data; }
    inline iterator             end()                           { return Data + Size; }
    inline const_iterator       end() const                     { return Data + Size; }
    inline value_type&          front()                         { IM_ASSERT(Size > 0); return Data[0]; }
    inline const value_type&    front() const                   { IM_ASSERT(Size > 0); return Data[0]; }
    inline value_type&          back()                          { IM_ASSERT(Size > 0); return Data[Size-1]; }
    inline const value_type&    back() const                    { IM_ASSERT(Size > 0); return Data[Size-1]; }
    inline void                 swap(ImVector<T>& rhs)          { int rhs_size = rhs.Size; rhs.Size = Size; Size = rhs_size; int rhs_cap = rhs.Capacity; rhs.Capacity = Capacity; Capacity = rhs_cap; value_type* rhs_data = rhs.Data; rhs.Data = Data; Data = rhs_data; }

    inline int                  _grow_capacity(int size) const  { int new_capacity = Capacity ? (Capacity + Capacity/2) : 8; return new_capacity > size ? new_capacity : size; }

    inline void                 resize(int new_size)            { if (new_size > Capacity) reserve(_grow_capacity(new_size)); Size = new_size; }
    inline void                 resize(int new_size, const T& v){ if (new_size > Capacity) reserve(_grow_capacity(new_size)); if (new_size > Size) for (int n = Size; n < new_size; n++) Data[n] = v; Size = new_size; }
    inline void                 reserve(int new_capacity)
    {
        if (new_capacity <= Capacity) return;
        T* new_data = (value_type*)ImGui::MemAlloc((size_t)new_capacity * sizeof(T));
        if (Data)
            memcpy(new_data, Data, (size_t)Size * sizeof(T));
        ImGui::MemFree(Data);
        Data = new_data;
        Capacity = new_capacity;
    }

    inline void                 push_back(const value_type& v)  { if (Size == Capacity) reserve(_grow_capacity(Size+1)); Data[Size++] = v; }
    inline void                 pop_back()                      { IM_ASSERT(Size > 0); Size--; }
    inline void                 push_front(const value_type& v) { if (Size == 0) push_back(v); else insert(Data, v); }

    inline iterator             erase(const_iterator it)        { IM_ASSERT(it >= Data && it < Data+Size); const ptrdiff_t off = it - Data; memmove(Data + off, Data + off + 1, ((size_t)Size - (size_t)off - 1) * sizeof(value_type)); Size--; return Data + off; }
    inline iterator             insert(const_iterator it, const value_type& v)  { IM_ASSERT(it >= Data && it <= Data+Size); const ptrdiff_t off = it - Data; if (Size == Capacity) reserve(Capacity ? Capacity * 2 : 4); if (off < (int)Size) memmove(Data + off + 1, Data + off, ((size_t)Size - (size_t)off) * sizeof(value_type)); Data[off] = v; Size++; return Data + off; }
    inline bool                 contains(const value_type& v) const             { const T* data = Data;  const T* data_end = Data + Size; while (data < data_end) if (*data++ == v) return true; return false; }
};

// Helper: execute a block of code at maximum once a frame. Convenient if you want to quickly create an UI within deep-nested code that runs multiple times every frame.
// Usage:
//   static ImGuiOnceUponAFrame oaf;
//   if (oaf)
//       ImGui::Text("This will be called only once per frame");
struct ImGuiOnceUponAFrame
{
    ImGuiOnceUponAFrame() { RefFrame = -1; }
    mutable int RefFrame;
    operator bool() const { int current_frame = ImGui::GetFrameCount(); if (RefFrame == current_frame) return false; RefFrame = current_frame; return true; }
};

// Helper macro for ImGuiOnceUponAFrame. Attention: The macro expands into 2 statement so make sure you don't use it within e.g. an if() statement without curly braces.
#ifndef IMGUI_DISABLE_OBSOLETE_FUNCTIONS    // Will obsolete
#define IMGUI_ONCE_UPON_A_FRAME     static ImGuiOnceUponAFrame imgui_oaf; if (imgui_oaf)
#endif

// Helper: Parse and apply text filters. In format "aaaaa[,bbbb][,ccccc]"
struct ImGuiTextFilter
{
    struct TextRange
    {
        const char* b;
        const char* e;

        TextRange() { b = e = NULL; }
        TextRange(const char* _b, const char* _e) { b = _b; e = _e; }
        const char* begin() const { return b; }
        const char* end() const { return e; }
        bool empty() const { return b == e; }
        char front() const { return *b; }
        static bool is_blank(char c) { return c == ' ' || c == '\t'; }
        void trim_blanks() { while (b < e && is_blank(*b)) b++; while (e > b && is_blank(*(e-1))) e--; }
        IMGUI_API void split(char separator, ImVector<TextRange>& out);
    };

    char                InputBuf[256];
    ImVector<TextRange> Filters;
    int                 CountGrep;

    IMGUI_API           ImGuiTextFilter(const char* default_filter = "");
    IMGUI_API bool      Draw(const char* label = "Filter (inc,-exc)", float width = 0.0f);    // Helper calling InputText+Build
    IMGUI_API bool      PassFilter(const char* text, const char* text_end = NULL) const;
    IMGUI_API void      Build();
    void                Clear() { InputBuf[0] = 0; Build(); }
    bool                IsActive() const { return !Filters.empty(); }
};

// Helper: Text buffer for logging/accumulating text
struct ImGuiTextBuffer
{
    ImVector<char>      Buf;

    ImGuiTextBuffer()   { Buf.push_back(0); }
    inline char         operator[](int i) { return Buf.Data[i]; }
    const char*         begin() const { return &Buf.front(); }
    const char*         end() const { return &Buf.back(); }      // Buf is zero-terminated, so end() will point on the zero-terminator
    int                 size() const { return Buf.Size - 1; }
    bool                empty() { return Buf.Size <= 1; }
    void                clear() { Buf.clear(); Buf.push_back(0); }
    void                reserve(int capacity) { Buf.reserve(capacity); }
    const char*         c_str() const { return Buf.Data; }
    IMGUI_API void      appendf(const char* fmt, ...) IM_FMTARGS(2);
    IMGUI_API void      appendfv(const char* fmt, va_list args) IM_FMTLIST(2);
};

// Helper: Simple Key->value storage
// Typically you don't have to worry about this since a storage is held within each Window.
// We use it to e.g. store collapse state for a tree (Int 0/1), store color edit options. 
// This is optimized for efficient reading (dichotomy into a contiguous buffer), rare writing (typically tied to user interactions)
// You can use it as custom user storage for temporary values. Declare your own storage if, for example:
// - You want to manipulate the open/close state of a particular sub-tree in your interface (tree node uses Int 0/1 to store their state).
// - You want to store custom debug data easily without adding or editing structures in your code (probably not efficient, but convenient)
// Types are NOT stored, so it is up to you to make sure your Key don't collide with different types.
struct ImGuiStorage
{
    struct Pair
    {
        ImGuiID key;
        union { int val_i; float val_f; void* val_p; };
        Pair(ImGuiID _key, int _val_i)   { key = _key; val_i = _val_i; }
        Pair(ImGuiID _key, float _val_f) { key = _key; val_f = _val_f; }
        Pair(ImGuiID _key, void* _val_p) { key = _key; val_p = _val_p; }
    };
    ImVector<Pair>      Data;

    // - Get***() functions find pair, never add/allocate. Pairs are sorted so a query is O(log N)
    // - Set***() functions find pair, insertion on demand if missing.
    // - Sorted insertion is costly, paid once. A typical frame shouldn't need to insert any new pair.
    void                Clear() { Data.clear(); }
    IMGUI_API int       GetInt(ImGuiID key, int default_val = 0) const;
    IMGUI_API void      SetInt(ImGuiID key, int val);
    IMGUI_API bool      GetBool(ImGuiID key, bool default_val = false) const;
    IMGUI_API void      SetBool(ImGuiID key, bool val);
    IMGUI_API float     GetFloat(ImGuiID key, float default_val = 0.0f) const;
    IMGUI_API void      SetFloat(ImGuiID key, float val);
    IMGUI_API void*     GetVoidPtr(ImGuiID key) const; // default_val is NULL
    IMGUI_API void      SetVoidPtr(ImGuiID key, void* val);

    // - Get***Ref() functions finds pair, insert on demand if missing, return pointer. Useful if you intend to do Get+Set.
    // - References are only valid until a new value is added to the storage. Calling a Set***() function or a Get***Ref() function invalidates the pointer.
    // - A typical use case where this is convenient for quick hacking (e.g. add storage during a live Edit&Continue session if you can't modify existing struct)
    //      float* pvar = ImGui::GetFloatRef(key); ImGui::SliderFloat("var", pvar, 0, 100.0f); some_var += *pvar;
    IMGUI_API int*      GetIntRef(ImGuiID key, int default_val = 0);
    IMGUI_API bool*     GetBoolRef(ImGuiID key, bool default_val = false);
    IMGUI_API float*    GetFloatRef(ImGuiID key, float default_val = 0.0f);
    IMGUI_API void**    GetVoidPtrRef(ImGuiID key, void* default_val = NULL);

    // Use on your own storage if you know only integer are being stored (open/close all tree nodes)
    IMGUI_API void      SetAllInt(int val);

    // For quicker full rebuild of a storage (instead of an incremental one), you may add all your contents and then sort once.
    IMGUI_API void      BuildSortByKey();
};

// Shared state of InputText(), passed to callback when a ImGuiInputTextFlags_Callback* flag is used and the corresponding callback is triggered.
struct ImGuiTextEditCallbackData
{
    ImGuiInputTextFlags EventFlag;      // One of ImGuiInputTextFlags_Callback* // Read-only
    ImGuiInputTextFlags Flags;          // What user passed to InputText()      // Read-only
    void*               UserData;       // What user passed to InputText()      // Read-only
    bool                ReadOnly;       // Read-only mode                       // Read-only

    // CharFilter event:
    ImWchar             EventChar;      // Character input                      // Read-write (replace character or set to zero)

    // Completion,History,Always events:
    // If you modify the buffer contents make sure you update 'BufTextLen' and set 'BufDirty' to true.
    ImGuiKey            EventKey;       // Key pressed (Up/Down/TAB)            // Read-only
    char*               Buf;            // Current text buffer                  // Read-write (pointed data only, can't replace the actual pointer)
    int                 BufTextLen;     // Current text length in bytes         // Read-write
    int                 BufSize;        // Maximum text length in bytes         // Read-only
    bool                BufDirty;       // Set if you modify Buf/BufTextLen!!   // Write
    int                 CursorPos;      //                                      // Read-write
    int                 SelectionStart; //                                      // Read-write (== to SelectionEnd when no selection)
    int                 SelectionEnd;   //                                      // Read-write

    // NB: Helper functions for text manipulation. Calling those function loses selection.
    IMGUI_API void    DeleteChars(int pos, int bytes_count);
    IMGUI_API void    InsertChars(int pos, const char* text, const char* text_end = NULL);
    bool              HasSelection() const { return SelectionStart != SelectionEnd; }
};

// Resizing callback data to apply custom constraint. As enabled by SetNextWindowSizeConstraints(). Callback is called during the next Begin().
// NB: For basic min/max size constraint on each axis you don't need to use the callback! The SetNextWindowSizeConstraints() parameters are enough.
struct ImGuiSizeConstraintCallbackData
{
    void*   UserData;       // Read-only.   What user passed to SetNextWindowSizeConstraints()
    ImVec2  Pos;            // Read-only.   Window position, for reference.
    ImVec2  CurrentSize;    // Read-only.   Current window size.
    ImVec2  DesiredSize;    // Read-write.  Desired size, based on user's mouse position. Write to this field to restrain resizing.
};

// Data payload for Drag and Drop operations
struct ImGuiPayload
{
    // Members
    const void*     Data;               // Data (copied and owned by dear imgui)
    int             DataSize;           // Data size

    // [Internal]
    ImGuiID         SourceId;           // Source item id
    ImGuiID         SourceParentId;     // Source parent id (if available)
    int             DataFrameCount;     // Data timestamp
    char            DataType[8 + 1];    // Data type tag (short user-supplied string)
    bool            Preview;            // Set when AcceptDragDropPayload() was called and mouse has been hovering the target item (nb: handle overlapping drag targets)
    bool            Delivery;           // Set when AcceptDragDropPayload() was called and mouse button is released over the target item.

    ImGuiPayload()  { Clear(); }
    void Clear()    { SourceId = SourceParentId = 0; Data = NULL; DataSize = 0; memset(DataType, 0, sizeof(DataType)); DataFrameCount = -1; Preview = Delivery = false; }
    bool IsDataType(const char* type) const { return DataFrameCount != -1 && strcmp(type, DataType) == 0; }
    bool IsPreview() const                  { return Preview; }
    bool IsDelivery() const                 { return Delivery; }
};

// Helpers macros to generate 32-bits encoded colors
#ifdef IMGUI_USE_BGRA_PACKED_COLOR
#define IM_COL32_R_SHIFT    16
#define IM_COL32_G_SHIFT    8
#define IM_COL32_B_SHIFT    0
#define IM_COL32_A_SHIFT    24
#define IM_COL32_A_MASK     0xFF000000
#else
#define IM_COL32_R_SHIFT    0
#define IM_COL32_G_SHIFT    8
#define IM_COL32_B_SHIFT    16
#define IM_COL32_A_SHIFT    24
#define IM_COL32_A_MASK     0xFF000000
#endif
#define IM_COL32(R,G,B,A)    (((ImU32)(A)<<IM_COL32_A_SHIFT) | ((ImU32)(B)<<IM_COL32_B_SHIFT) | ((ImU32)(G)<<IM_COL32_G_SHIFT) | ((ImU32)(R)<<IM_COL32_R_SHIFT))
#define IM_COL32_WHITE       IM_COL32(255,255,255,255)  // Opaque white = 0xFFFFFFFF
#define IM_COL32_BLACK       IM_COL32(0,0,0,255)        // Opaque black
#define IM_COL32_BLACK_TRANS IM_COL32(0,0,0,0)          // Transparent black = 0x00000000

// ImColor() helper to implicity converts colors to either ImU32 (packed 4x1 byte) or ImVec4 (4x1 float)
// Prefer using IM_COL32() macros if you want a guaranteed compile-time ImU32 for usage with ImDrawList API.
// **Avoid storing ImColor! Store either u32 of ImVec4. This is not a full-featured color class. MAY OBSOLETE.
// **None of the ImGui API are using ImColor directly but you can use it as a convenience to pass colors in either ImU32 or ImVec4 formats. Explicitly cast to ImU32 or ImVec4 if needed.
struct ImColor
{
    ImVec4              Value;

    ImColor()                                                       { Value.x = Value.y = Value.z = Value.w = 0.0f; }
    ImColor(int r, int g, int b, int a = 255)                       { float sc = 1.0f/255.0f; Value.x = (float)r * sc; Value.y = (float)g * sc; Value.z = (float)b * sc; Value.w = (float)a * sc; }
    ImColor(ImU32 rgba)                                             { float sc = 1.0f/255.0f; Value.x = (float)((rgba>>IM_COL32_R_SHIFT)&0xFF) * sc; Value.y = (float)((rgba>>IM_COL32_G_SHIFT)&0xFF) * sc; Value.z = (float)((rgba>>IM_COL32_B_SHIFT)&0xFF) * sc; Value.w = (float)((rgba>>IM_COL32_A_SHIFT)&0xFF) * sc; }
    ImColor(float r, float g, float b, float a = 1.0f)              { Value.x = r; Value.y = g; Value.z = b; Value.w = a; }
    ImColor(const ImVec4& col)                                      { Value = col; }
    inline operator ImU32() const                                   { return ImGui::ColorConvertFloat4ToU32(Value); }
    inline operator ImVec4() const                                  { return Value; }

    // FIXME-OBSOLETE: May need to obsolete/cleanup those helpers.
    inline void    SetHSV(float h, float s, float v, float a = 1.0f){ ImGui::ColorConvertHSVtoRGB(h, s, v, Value.x, Value.y, Value.z); Value.w = a; }
    static ImColor HSV(float h, float s, float v, float a = 1.0f)   { float r,g,b; ImGui::ColorConvertHSVtoRGB(h, s, v, r, g, b); return ImColor(r,g,b,a); }
};

// Helper: Manually clip large list of items.
// If you are submitting lots of evenly spaced items and you have a random access to the list, you can perform coarse clipping based on visibility to save yourself from processing those items at all.
// The clipper calculates the range of visible items and advance the cursor to compensate for the non-visible items we have skipped. 
// ImGui already clip items based on their bounds but it needs to measure text size to do so. Coarse clipping before submission makes this cost and your own data fetching/submission cost null.
// Usage:
//     ImGuiListClipper clipper(1000);  // we have 1000 elements, evenly spaced.
//     while (clipper.Step())
//         for (int i = clipper.DisplayStart; i < clipper.DisplayEnd; i++)
//             ImGui::Text("line number %d", i);
// - Step 0: the clipper let you process the first element, regardless of it being visible or not, so we can measure the element height (step skipped if we passed a known height as second arg to constructor).
// - Step 1: the clipper infer height from first element, calculate the actual range of elements to display, and position the cursor before the first element.
// - (Step 2: dummy step only required if an explicit items_height was passed to constructor or Begin() and user call Step(). Does nothing and switch to Step 3.)
// - Step 3: the clipper validate that we have reached the expected Y position (corresponding to element DisplayEnd), advance the cursor to the end of the list and then returns 'false' to end the loop.
struct ImGuiListClipper
{
    float   StartPosY;
    float   ItemsHeight;
    int     ItemsCount, StepNo, DisplayStart, DisplayEnd;

    // items_count:  Use -1 to ignore (you can call Begin later). Use INT_MAX if you don't know how many items you have (in which case the cursor won't be advanced in the final step).
    // items_height: Use -1.0f to be calculated automatically on first step. Otherwise pass in the distance between your items, typically GetTextLineHeightWithSpacing() or GetFrameHeightWithSpacing().
    // If you don't specify an items_height, you NEED to call Step(). If you specify items_height you may call the old Begin()/End() api directly, but prefer calling Step().
    ImGuiListClipper(int items_count = -1, float items_height = -1.0f)  { Begin(items_count, items_height); } // NB: Begin() initialize every fields (as we allow user to call Begin/End multiple times on a same instance if they want).
    ~ImGuiListClipper()                                                 { IM_ASSERT(ItemsCount == -1); }      // Assert if user forgot to call End() or Step() until false.

    IMGUI_API bool Step();                                              // Call until it returns false. The DisplayStart/DisplayEnd fields will be set and you can process/draw those items.
    IMGUI_API void Begin(int items_count, float items_height = -1.0f);  // Automatically called by constructor if you passed 'items_count' or by Step() in Step 1.
    IMGUI_API void End();                                               // Automatically called on the last call of Step() that returns false.
};

//-----------------------------------------------------------------------------
// Draw List
// Hold a series of drawing commands. The user provides a renderer for ImDrawData which essentially contains an array of ImDrawList.
//-----------------------------------------------------------------------------

// Draw callbacks for advanced uses.
// NB- You most likely do NOT need to use draw callbacks just to create your own widget or customized UI rendering (you can poke into the draw list for that)
// Draw callback may be useful for example, A) Change your GPU render state, B) render a complex 3D scene inside a UI element (without an intermediate texture/render target), etc.
// The expected behavior from your rendering function is 'if (cmd.UserCallback != NULL) cmd.UserCallback(parent_list, cmd); else RenderTriangles()'
typedef void (*ImDrawCallback)(const ImDrawList* parent_list, const ImDrawCmd* cmd);

// Typically, 1 command = 1 GPU draw call (unless command is a callback)
struct ImDrawCmd
{
    unsigned int    ElemCount;              // Number of indices (multiple of 3) to be rendered as triangles. Vertices are stored in the callee ImDrawList's vtx_buffer[] array, indices in idx_buffer[].
    ImVec4          ClipRect;               // Clipping rectangle (x1, y1, x2, y2)
    ImTextureID     TextureId;              // User-provided texture ID. Set by user in ImfontAtlas::SetTexID() for fonts or passed to Image*() functions. Ignore if never using images or multiple fonts atlas.
    ImDrawCallback  UserCallback;           // If != NULL, call the function instead of rendering the vertices. clip_rect and texture_id will be set normally.
    void*           UserCallbackData;       // The draw callback code can access this.

    ImDrawCmd() { ElemCount = 0; ClipRect.x = ClipRect.y = -8192.0f; ClipRect.z = ClipRect.w = +8192.0f; TextureId = NULL; UserCallback = NULL; UserCallbackData = NULL; }
};

// Vertex index (override with '#define ImDrawIdx unsigned int' inside in imconfig.h)
#ifndef ImDrawIdx
typedef unsigned short ImDrawIdx;
#endif

// Vertex layout
#ifndef IMGUI_OVERRIDE_DRAWVERT_STRUCT_LAYOUT
struct ImDrawVert
{
    ImVec2  pos;
    ImVec2  uv;
    ImU32   col;
};
#else
// You can override the vertex format layout by defining IMGUI_OVERRIDE_DRAWVERT_STRUCT_LAYOUT in imconfig.h
// The code expect ImVec2 pos (8 bytes), ImVec2 uv (8 bytes), ImU32 col (4 bytes), but you can re-order them or add other fields as needed to simplify integration in your engine.
// The type has to be described within the macro (you can either declare the struct or use a typedef)
// NOTE: IMGUI DOESN'T CLEAR THE STRUCTURE AND DOESN'T CALL A CONSTRUCTOR SO ANY CUSTOM FIELD WILL BE UNINITIALIZED. IF YOU ADD EXTRA FIELDS (SUCH AS A 'Z' COORDINATES) YOU WILL NEED TO CLEAR THEM DURING RENDER OR TO IGNORE THEM. 
IMGUI_OVERRIDE_DRAWVERT_STRUCT_LAYOUT;
#endif

// Draw channels are used by the Columns API to "split" the render list into different channels while building, so items of each column can be batched together.
// You can also use them to simulate drawing layers and submit primitives in a different order than how they will be rendered.
struct ImDrawChannel
{
    ImVector<ImDrawCmd>     CmdBuffer;
    ImVector<ImDrawIdx>     IdxBuffer;
};

enum ImDrawCornerFlags_
{
    ImDrawCornerFlags_TopLeft   = 1 << 0, // 0x1
    ImDrawCornerFlags_TopRight  = 1 << 1, // 0x2
    ImDrawCornerFlags_BotLeft   = 1 << 2, // 0x4
    ImDrawCornerFlags_BotRight  = 1 << 3, // 0x8
    ImDrawCornerFlags_Top       = ImDrawCornerFlags_TopLeft | ImDrawCornerFlags_TopRight,   // 0x3
    ImDrawCornerFlags_Bot       = ImDrawCornerFlags_BotLeft | ImDrawCornerFlags_BotRight,   // 0xC
    ImDrawCornerFlags_Left      = ImDrawCornerFlags_TopLeft | ImDrawCornerFlags_BotLeft,    // 0x5
    ImDrawCornerFlags_Right     = ImDrawCornerFlags_TopRight | ImDrawCornerFlags_BotRight,  // 0xA
    ImDrawCornerFlags_All       = 0xF     // In your function calls you may use ~0 (= all bits sets) instead of ImDrawCornerFlags_All, as a convenience
};

// Draw command list
// This is the low-level list of polygons that ImGui functions are filling. At the end of the frame, all command lists are passed to your ImGuiIO::RenderDrawListFn function for rendering.
// At the moment, each ImGui window contains its own ImDrawList but they could potentially be merged in the future.
// If you want to add custom rendering within a window, you can use ImGui::GetWindowDrawList() to access the current draw list and add your own primitives.
// You can interleave normal ImGui:: calls and adding primitives to the current draw list.
// All positions are generally in pixel coordinates (top-left at (0,0), bottom-right at io.DisplaySize), however you are totally free to apply whatever transformation matrix to want to the data (if you apply such transformation you'll want to apply it to ClipRect as well)
// Primitives are always added to the list and not culled (culling is done at higher-level by ImGui:: functions).
struct ImDrawList
{
    // This is what you have to render
    ImVector<ImDrawCmd>     CmdBuffer;          // Commands. Typically 1 command = 1 GPU draw call.
    ImVector<ImDrawIdx>     IdxBuffer;          // Index buffer. Each command consume ImDrawCmd::ElemCount of those
    ImVector<ImDrawVert>    VtxBuffer;          // Vertex buffer.

    // [Internal, used while building lists]
    const char*             _OwnerName;         // Pointer to owner window's name for debugging
    unsigned int            _VtxCurrentIdx;     // [Internal] == VtxBuffer.Size
    ImDrawVert*             _VtxWritePtr;       // [Internal] point within VtxBuffer.Data after each add command (to avoid using the ImVector<> operators too much)
    ImDrawIdx*              _IdxWritePtr;       // [Internal] point within IdxBuffer.Data after each add command (to avoid using the ImVector<> operators too much)
    ImVector<ImVec4>        _ClipRectStack;     // [Internal]
    ImVector<ImTextureID>   _TextureIdStack;    // [Internal]
    ImVector<ImVec2>        _Path;              // [Internal] current path building
    int                     _ChannelsCurrent;   // [Internal] current channel number (0)
    int                     _ChannelsCount;     // [Internal] number of active channels (1+)
    ImVector<ImDrawChannel> _Channels;          // [Internal] draw channels for columns API (not resized down so _ChannelsCount may be smaller than _Channels.Size)

    ImDrawList()  { _OwnerName = NULL; Clear(); }
    ~ImDrawList() { ClearFreeMemory(); }
    IMGUI_API void  PushClipRect(ImVec2 clip_rect_min, ImVec2 clip_rect_max, bool intersect_with_current_clip_rect = false);  // Render-level scissoring. This is passed down to your render function but not used for CPU-side coarse clipping. Prefer using higher-level ImGui::PushClipRect() to affect logic (hit-testing and widget culling)
    IMGUI_API void  PushClipRectFullScreen();
    IMGUI_API void  PopClipRect();
    IMGUI_API void  PushTextureID(const ImTextureID& texture_id);
    IMGUI_API void  PopTextureID();
    inline ImVec2   GetClipRectMin() const { const ImVec4& cr = _ClipRectStack.back(); return ImVec2(cr.x, cr.y); }
    inline ImVec2   GetClipRectMax() const { const ImVec4& cr = _ClipRectStack.back(); return ImVec2(cr.z, cr.w); }

    // Primitives
    IMGUI_API void  AddLine(const ImVec2& a, const ImVec2& b, ImU32 col, float thickness = 1.0f);
    IMGUI_API void  AddRect(const ImVec2& a, const ImVec2& b, ImU32 col, float rounding = 0.0f, int rounding_corners_flags = ImDrawCornerFlags_All, float thickness = 1.0f);   // a: upper-left, b: lower-right, rounding_corners_flags: 4-bits corresponding to which corner to round
    IMGUI_API void  AddRectFilled(const ImVec2& a, const ImVec2& b, ImU32 col, float rounding = 0.0f, int rounding_corners_flags = ImDrawCornerFlags_All);                     // a: upper-left, b: lower-right
    IMGUI_API void  AddRectFilledMultiColor(const ImVec2& a, const ImVec2& b, ImU32 col_upr_left, ImU32 col_upr_right, ImU32 col_bot_right, ImU32 col_bot_left);
    IMGUI_API void  AddQuad(const ImVec2& a, const ImVec2& b, const ImVec2& c, const ImVec2& d, ImU32 col, float thickness = 1.0f);
    IMGUI_API void  AddQuadFilled(const ImVec2& a, const ImVec2& b, const ImVec2& c, const ImVec2& d, ImU32 col);
    IMGUI_API void  AddTriangle(const ImVec2& a, const ImVec2& b, const ImVec2& c, ImU32 col, float thickness = 1.0f);
    IMGUI_API void  AddTriangleFilled(const ImVec2& a, const ImVec2& b, const ImVec2& c, ImU32 col);
    IMGUI_API void  AddCircle(const ImVec2& centre, float radius, ImU32 col, int num_segments = 12, float thickness = 1.0f);
    IMGUI_API void  AddCircleFilled(const ImVec2& centre, float radius, ImU32 col, int num_segments = 12);
    IMGUI_API void  AddText(const ImVec2& pos, ImU32 col, const char* text_begin, const char* text_end = NULL);
    IMGUI_API void  AddText(const ImFont* font, float font_size, const ImVec2& pos, ImU32 col, const char* text_begin, const char* text_end = NULL, float wrap_width = 0.0f, const ImVec4* cpu_fine_clip_rect = NULL);
    IMGUI_API void  AddImage(ImTextureID user_texture_id, const ImVec2& a, const ImVec2& b, const ImVec2& uv_a = ImVec2(0,0), const ImVec2& uv_b = ImVec2(1,1), ImU32 col = 0xFFFFFFFF);
    IMGUI_API void  AddImageQuad(ImTextureID user_texture_id, const ImVec2& a, const ImVec2& b, const ImVec2& c, const ImVec2& d, const ImVec2& uv_a = ImVec2(0,0), const ImVec2& uv_b = ImVec2(1,0), const ImVec2& uv_c = ImVec2(1,1), const ImVec2& uv_d = ImVec2(0,1), ImU32 col = 0xFFFFFFFF);
    IMGUI_API void  AddImageRounded(ImTextureID user_texture_id, const ImVec2& a, const ImVec2& b, const ImVec2& uv_a, const ImVec2& uv_b, ImU32 col, float rounding, int rounding_corners = ImDrawCornerFlags_All);
    IMGUI_API void  AddPolyline(const ImVec2* points, const int num_points, ImU32 col, bool closed, float thickness, bool anti_aliased);
    IMGUI_API void  AddConvexPolyFilled(const ImVec2* points, const int num_points, ImU32 col, bool anti_aliased);
    IMGUI_API void  AddBezierCurve(const ImVec2& pos0, const ImVec2& cp0, const ImVec2& cp1, const ImVec2& pos1, ImU32 col, float thickness, int num_segments = 0);

    // Stateful path API, add points then finish with PathFill() or PathStroke()
    inline    void  PathClear()                                                 { _Path.resize(0); }
    inline    void  PathLineTo(const ImVec2& pos)                               { _Path.push_back(pos); }
    inline    void  PathLineToMergeDuplicate(const ImVec2& pos)                 { if (_Path.Size == 0 || memcmp(&_Path[_Path.Size-1], &pos, 8) != 0) _Path.push_back(pos); }
    inline    void  PathFillConvex(ImU32 col)                                   { AddConvexPolyFilled(_Path.Data, _Path.Size, col, true); PathClear(); }
    inline    void  PathStroke(ImU32 col, bool closed, float thickness = 1.0f)  { AddPolyline(_Path.Data, _Path.Size, col, closed, thickness, true); PathClear(); }
    IMGUI_API void  PathArcTo(const ImVec2& centre, float radius, float a_min, float a_max, int num_segments = 10);
    IMGUI_API void  PathArcToFast(const ImVec2& centre, float radius, int a_min_of_12, int a_max_of_12);                                // Use precomputed angles for a 12 steps circle
    IMGUI_API void  PathBezierCurveTo(const ImVec2& p1, const ImVec2& p2, const ImVec2& p3, int num_segments = 0);
    IMGUI_API void  PathRect(const ImVec2& rect_min, const ImVec2& rect_max, float rounding = 0.0f, int rounding_corners_flags = ImDrawCornerFlags_All);

    // Channels
    // - Use to simulate layers. By switching channels to can render out-of-order (e.g. submit foreground primitives before background primitives)
    // - Use to minimize draw calls (e.g. if going back-and-forth between multiple non-overlapping clipping rectangles, prefer to append into separate channels then merge at the end)
    IMGUI_API void  ChannelsSplit(int channels_count);
    IMGUI_API void  ChannelsMerge();
    IMGUI_API void  ChannelsSetCurrent(int channel_index);

    // Advanced
    IMGUI_API void  AddCallback(ImDrawCallback callback, void* callback_data);  // Your rendering function must check for 'UserCallback' in ImDrawCmd and call the function instead of rendering triangles.
    IMGUI_API void  AddDrawCmd();                                               // This is useful if you need to forcefully create a new draw call (to allow for dependent rendering / blending). Otherwise primitives are merged into the same draw-call as much as possible

    // Internal helpers
    // NB: all primitives needs to be reserved via PrimReserve() beforehand!
    IMGUI_API void  Clear();
    IMGUI_API void  ClearFreeMemory();
    IMGUI_API void  PrimReserve(int idx_count, int vtx_count);
    IMGUI_API void  PrimRect(const ImVec2& a, const ImVec2& b, ImU32 col);      // Axis aligned rectangle (composed of two triangles)
    IMGUI_API void  PrimRectUV(const ImVec2& a, const ImVec2& b, const ImVec2& uv_a, const ImVec2& uv_b, ImU32 col);
    IMGUI_API void  PrimQuadUV(const ImVec2& a, const ImVec2& b, const ImVec2& c, const ImVec2& d, const ImVec2& uv_a, const ImVec2& uv_b, const ImVec2& uv_c, const ImVec2& uv_d, ImU32 col);
    inline    void  PrimWriteVtx(const ImVec2& pos, const ImVec2& uv, ImU32 col){ _VtxWritePtr->pos = pos; _VtxWritePtr->uv = uv; _VtxWritePtr->col = col; _VtxWritePtr++; _VtxCurrentIdx++; }
    inline    void  PrimWriteIdx(ImDrawIdx idx)                                 { *_IdxWritePtr = idx; _IdxWritePtr++; }
    inline    void  PrimVtx(const ImVec2& pos, const ImVec2& uv, ImU32 col)     { PrimWriteIdx((ImDrawIdx)_VtxCurrentIdx); PrimWriteVtx(pos, uv, col); }
    IMGUI_API void  UpdateClipRect();
    IMGUI_API void  UpdateTextureID();
};

// All draw data to render an ImGui frame
struct ImDrawData
{
    bool            Valid;                  // Only valid after Render() is called and before the next NewFrame() is called.
    ImDrawList**    CmdLists;
    int             CmdListsCount;
    int             TotalVtxCount;          // For convenience, sum of all cmd_lists vtx_buffer.Size
    int             TotalIdxCount;          // For convenience, sum of all cmd_lists idx_buffer.Size

    // Functions
    ImDrawData() { Valid = false; CmdLists = NULL; CmdListsCount = TotalVtxCount = TotalIdxCount = 0; }
    IMGUI_API void DeIndexAllBuffers();               // For backward compatibility or convenience: convert all buffers from indexed to de-indexed, in case you cannot render indexed. Note: this is slow and most likely a waste of resources. Always prefer indexed rendering!
    IMGUI_API void ScaleClipRects(const ImVec2& sc);  // Helper to scale the ClipRect field of each ImDrawCmd. Use if your final output buffer is at a different scale than ImGui expects, or if there is a difference between your window resolution and framebuffer resolution.
};

struct ImFontConfig
{
    void*           FontData;                   //          // TTF/OTF data
    int             FontDataSize;               //          // TTF/OTF data size
    bool            FontDataOwnedByAtlas;       // true     // TTF/OTF data ownership taken by the container ImFontAtlas (will delete memory itself).
    int             FontNo;                     // 0        // Index of font within TTF/OTF file
    float           SizePixels;                 //          // Size in pixels for rasterizer.
    int             OversampleH, OversampleV;   // 3, 1     // Rasterize at higher quality for sub-pixel positioning. We don't use sub-pixel positions on the Y axis.
    bool            PixelSnapH;                 // false    // Align every glyph to pixel boundary. Useful e.g. if you are merging a non-pixel aligned font with the default font. If enabled, you can set OversampleH/V to 1.
    ImVec2          GlyphExtraSpacing;          // 0, 0     // Extra spacing (in pixels) between glyphs. Only X axis is supported for now.
    ImVec2          GlyphOffset;                // 0, 0     // Offset all glyphs from this font input.
    const ImWchar*  GlyphRanges;                // NULL     // Pointer to a user-provided list of Unicode range (2 value per range, values are inclusive, zero-terminated list). THE ARRAY DATA NEEDS TO PERSIST AS LONG AS THE FONT IS ALIVE.
    bool            MergeMode;                  // false    // Merge into previous ImFont, so you can combine multiple inputs font into one ImFont (e.g. ASCII font + icons + Japanese glyphs). You may want to use GlyphOffset.y when merge font of different heights.
    unsigned int    RasterizerFlags;            // 0x00     // Settings for custom font rasterizer (e.g. ImGuiFreeType). Leave as zero if you aren't using one.
    float           RasterizerMultiply;         // 1.0f     // Brighten (>1.0f) or darken (<1.0f) font output. Brightening small fonts may be a good workaround to make them more readable.

    // [Internal]
    char            Name[32];                               // Name (strictly to ease debugging)
    ImFont*         DstFont;

    IMGUI_API ImFontConfig();
};

struct ImFontGlyph
{
    ImWchar         Codepoint;          // 0x0000..0xFFFF
    float           AdvanceX;           // Distance to next character (= data from font + ImFontConfig::GlyphExtraSpacing.x baked in)
    float           X0, Y0, X1, Y1;     // Glyph corners
    float           U0, V0, U1, V1;     // Texture coordinates
};

// Load and rasterize multiple TTF/OTF fonts into a same texture.
// Sharing a texture for multiple fonts allows us to reduce the number of draw calls during rendering.
// We also add custom graphic data into the texture that serves for ImGui.
//  1. (Optional) Call AddFont*** functions. If you don't call any, the default font will be loaded for you.
//  2. Call GetTexDataAsAlpha8() or GetTexDataAsRGBA32() to build and retrieve pixels data.
//  3. Upload the pixels data into a texture within your graphics system.
//  4. Call SetTexID(my_tex_id); and pass the pointer/identifier to your texture. This value will be passed back to you during rendering to identify the texture.
// IMPORTANT: If you pass a 'glyph_ranges' array to AddFont*** functions, you need to make sure that your array persist up until the ImFont is build (when calling GetTextData*** or Build()). We only copy the pointer, not the data.
struct ImFontAtlas
{
    IMGUI_API ImFontAtlas();
    IMGUI_API ~ImFontAtlas();
    IMGUI_API ImFont*           AddFont(const ImFontConfig* font_cfg);
    IMGUI_API ImFont*           AddFontDefault(const ImFontConfig* font_cfg = NULL);
    IMGUI_API ImFont*           AddFontFromFileTTF(const char* filename, float size_pixels, const ImFontConfig* font_cfg = NULL, const ImWchar* glyph_ranges = NULL);
    IMGUI_API ImFont*           AddFontFromMemoryTTF(void* font_data, int font_size, float size_pixels, const ImFontConfig* font_cfg = NULL, const ImWchar* glyph_ranges = NULL); // Note: Transfer ownership of 'ttf_data' to ImFontAtlas! Will be deleted after Build(). Set font_cfg->FontDataOwnedByAtlas to false to keep ownership.
    IMGUI_API ImFont*           AddFontFromMemoryCompressedTTF(const void* compressed_font_data, int compressed_font_size, float size_pixels, const ImFontConfig* font_cfg = NULL, const ImWchar* glyph_ranges = NULL); // 'compressed_font_data' still owned by caller. Compress with binary_to_compressed_c.cpp.
    IMGUI_API ImFont*           AddFontFromMemoryCompressedBase85TTF(const char* compressed_font_data_base85, float size_pixels, const ImFontConfig* font_cfg = NULL, const ImWchar* glyph_ranges = NULL);              // 'compressed_font_data_base85' still owned by caller. Compress with binary_to_compressed_c.cpp with -base85 parameter.
    IMGUI_API void              ClearTexData();             // Clear the CPU-side texture data. Saves RAM once the texture has been copied to graphics memory.
    IMGUI_API void              ClearInputData();           // Clear the input TTF data (inc sizes, glyph ranges)
    IMGUI_API void              ClearFonts();               // Clear the ImGui-side font data (glyphs storage, UV coordinates)
    IMGUI_API void              Clear();                    // Clear all

    // Build atlas, retrieve pixel data.
    // User is in charge of copying the pixels into graphics memory (e.g. create a texture with your engine). Then store your texture handle with SetTexID().
    // RGBA32 format is provided for convenience and compatibility, but note that unless you use CustomRect to draw color data, the RGB pixels emitted from Fonts will all be white (~75% of waste). 
    // Pitch = Width * BytesPerPixels
    IMGUI_API bool              Build();                    // Build pixels data. This is called automatically for you by the GetTexData*** functions.
    IMGUI_API void              GetTexDataAsAlpha8(unsigned char** out_pixels, int* out_width, int* out_height, int* out_bytes_per_pixel = NULL);  // 1 byte per-pixel
    IMGUI_API void              GetTexDataAsRGBA32(unsigned char** out_pixels, int* out_width, int* out_height, int* out_bytes_per_pixel = NULL);  // 4 bytes-per-pixel
    void                        SetTexID(ImTextureID id)    { TexID = id; }

    //-------------------------------------------
    // Glyph Ranges
    //-------------------------------------------

    // Helpers to retrieve list of common Unicode ranges (2 value per range, values are inclusive, zero-terminated list)
    // NB: Make sure that your string are UTF-8 and NOT in your local code page. In C++11, you can create UTF-8 string literal using the u8"Hello world" syntax. See FAQ for details.
    IMGUI_API const ImWchar*    GetGlyphRangesDefault();    // Basic Latin, Extended Latin
    IMGUI_API const ImWchar*    GetGlyphRangesKorean();     // Default + Korean characters
    IMGUI_API const ImWchar*    GetGlyphRangesJapanese();   // Default + Hiragana, Katakana, Half-Width, Selection of 1946 Ideographs
    IMGUI_API const ImWchar*    GetGlyphRangesChinese();    // Default + Japanese + full set of about 21000 CJK Unified Ideographs
    IMGUI_API const ImWchar*    GetGlyphRangesCyrillic();   // Default + about 400 Cyrillic characters
    IMGUI_API const ImWchar*    GetGlyphRangesThai();       // Default + Thai characters

    // Helpers to build glyph ranges from text data. Feed your application strings/characters to it then call BuildRanges().
    struct GlyphRangesBuilder
    {
        ImVector<unsigned char> UsedChars;  // Store 1-bit per Unicode code point (0=unused, 1=used)
        GlyphRangesBuilder()                { UsedChars.resize(0x10000 / 8); memset(UsedChars.Data, 0, 0x10000 / 8); }
        bool           GetBit(int n)        { return (UsedChars[n >> 3] & (1 << (n & 7))) != 0; }
        void           SetBit(int n)        { UsedChars[n >> 3] |= 1 << (n & 7); }  // Set bit 'c' in the array
        void           AddChar(ImWchar c)   { SetBit(c); }                          // Add character
        IMGUI_API void AddText(const char* text, const char* text_end = NULL);      // Add string (each character of the UTF-8 string are added)
        IMGUI_API void AddRanges(const ImWchar* ranges);                            // Add ranges, e.g. builder.AddRanges(ImFontAtlas::GetGlyphRangesDefault) to force add all of ASCII/Latin+Ext
        IMGUI_API void BuildRanges(ImVector<ImWchar>* out_ranges);                  // Output new ranges
    };

    //-------------------------------------------
    // Custom Rectangles/Glyphs API
    //-------------------------------------------

    // You can request arbitrary rectangles to be packed into the atlas, for your own purposes. After calling Build(), you can query the rectangle position and render your pixels.
    // You can also request your rectangles to be mapped as font glyph (given a font + Unicode point), so you can render e.g. custom colorful icons and use them as regular glyphs.
    struct CustomRect
    {
        unsigned int    ID;             // Input    // User ID. Use <0x10000 to map into a font glyph, >=0x10000 for other/internal/custom texture data.
        unsigned short  Width, Height;  // Input    // Desired rectangle dimension
        unsigned short  X, Y;           // Output   // Packed position in Atlas
        float           GlyphAdvanceX;  // Input    // For custom font glyphs only (ID<0x10000): glyph xadvance
        ImVec2          GlyphOffset;    // Input    // For custom font glyphs only (ID<0x10000): glyph display offset
        ImFont*         Font;           // Input    // For custom font glyphs only (ID<0x10000): target font
        CustomRect()            { ID = 0xFFFFFFFF; Width = Height = 0; X = Y = 0xFFFF; GlyphAdvanceX = 0.0f; GlyphOffset = ImVec2(0,0); Font = NULL; }
        bool IsPacked() const   { return X != 0xFFFF; }
    };

    IMGUI_API int       AddCustomRectRegular(unsigned int id, int width, int height);                                                                   // Id needs to be >= 0x10000. Id >= 0x80000000 are reserved for ImGui and ImDrawList
    IMGUI_API int       AddCustomRectFontGlyph(ImFont* font, ImWchar id, int width, int height, float advance_x, const ImVec2& offset = ImVec2(0,0));   // Id needs to be < 0x10000 to register a rectangle to map into a specific font.
    IMGUI_API void      CalcCustomRectUV(const CustomRect* rect, ImVec2* out_uv_min, ImVec2* out_uv_max);
    const CustomRect*   GetCustomRectByIndex(int index) const { if (index < 0) return NULL; return &CustomRects[index]; }

    //-------------------------------------------
    // Members
    //-------------------------------------------

    ImTextureID                 TexID;              // User data to refer to the texture once it has been uploaded to user's graphic systems. It is passed back to you during rendering via the ImDrawCmd structure.
    int                         TexDesiredWidth;    // Texture width desired by user before Build(). Must be a power-of-two. If have many glyphs your graphics API have texture size restrictions you may want to increase texture width to decrease height.
    int                         TexGlyphPadding;    // Padding between glyphs within texture in pixels. Defaults to 1.

    // [Internal]
    // NB: Access texture data via GetTexData*() calls! Which will setup a default font for you.
    unsigned char*              TexPixelsAlpha8;    // 1 component per pixel, each component is unsigned 8-bit. Total size = TexWidth * TexHeight
    unsigned int*               TexPixelsRGBA32;    // 4 component per pixel, each component is unsigned 8-bit. Total size = TexWidth * TexHeight * 4
    int                         TexWidth;           // Texture width calculated during Build().
    int                         TexHeight;          // Texture height calculated during Build().
    ImVec2                      TexUvWhitePixel;    // Texture coordinates to a white pixel
    ImVector<ImFont*>           Fonts;              // Hold all the fonts returned by AddFont*. Fonts[0] is the default font upon calling ImGui::NewFrame(), use ImGui::PushFont()/PopFont() to change the current font.
    ImVector<CustomRect>        CustomRects;        // Rectangles for packing custom texture data into the atlas.
    ImVector<ImFontConfig>      ConfigData;         // Internal data
    int                         CustomRectIds[1];   // Identifiers of custom texture rectangle used by ImFontAtlas/ImDrawList
};

// Font runtime data and rendering
// ImFontAtlas automatically loads a default embedded font for you when you call GetTexDataAsAlpha8() or GetTexDataAsRGBA32().
struct ImFont
{
    // Members: Hot ~62/78 bytes
    float                       FontSize;           // <user set>   // Height of characters, set during loading (don't change after loading)
    float                       Scale;              // = 1.f        // Base font scale, multiplied by the per-window font scale which you can adjust with SetFontScale()
    ImVec2                      DisplayOffset;      // = (0.f,1.f)  // Offset font rendering by xx pixels
    ImVector<ImFontGlyph>       Glyphs;             //              // All glyphs.
    ImVector<float>             IndexAdvanceX;      //              // Sparse. Glyphs->AdvanceX in a directly indexable way (more cache-friendly, for CalcTextSize functions which are often bottleneck in large UI).
    ImVector<unsigned short>    IndexLookup;        //              // Sparse. Index glyphs by Unicode code-point.
    const ImFontGlyph*          FallbackGlyph;      // == FindGlyph(FontFallbackChar)
    float                       FallbackAdvanceX;   // == FallbackGlyph->AdvanceX
    ImWchar                     FallbackChar;       // = '?'        // Replacement glyph if one isn't found. Only set via SetFallbackChar()

    // Members: Cold ~18/26 bytes
    short                       ConfigDataCount;    // ~ 1          // Number of ImFontConfig involved in creating this font. Bigger than 1 when merging multiple font sources into one ImFont.
    ImFontConfig*               ConfigData;         //              // Pointer within ContainerAtlas->ConfigData
    ImFontAtlas*                ContainerAtlas;     //              // What we has been loaded into
    float                       Ascent, Descent;    //              // Ascent: distance from top to bottom of e.g. 'A' [0..FontSize]
    int                         MetricsTotalSurface;//              // Total surface in pixels to get an idea of the font rasterization/texture cost (not exact, we approximate the cost of padding between glyphs)

    // Methods
    IMGUI_API ImFont();
    IMGUI_API ~ImFont();
    IMGUI_API void              ClearOutputData();
    IMGUI_API void              BuildLookupTable();
    IMGUI_API const ImFontGlyph*FindGlyph(ImWchar c) const;
    IMGUI_API void              SetFallbackChar(ImWchar c);
    float                       GetCharAdvance(ImWchar c) const     { return ((int)c < IndexAdvanceX.Size) ? IndexAdvanceX[(int)c] : FallbackAdvanceX; }
    bool                        IsLoaded() const                    { return ContainerAtlas != NULL; }
    const char*                 GetDebugName() const                { return ConfigData ? ConfigData->Name : "<unknown>"; }

    // 'max_width' stops rendering after a certain width (could be turned into a 2d size). FLT_MAX to disable.
    // 'wrap_width' enable automatic word-wrapping across multiple lines to fit into given width. 0.0f to disable.
    IMGUI_API ImVec2            CalcTextSizeA(float size, float max_width, float wrap_width, const char* text_begin, const char* text_end = NULL, const char** remaining = NULL) const; // utf8
    IMGUI_API const char*       CalcWordWrapPositionA(float scale, const char* text, const char* text_end, float wrap_width) const;
    IMGUI_API void              RenderChar(ImDrawList* draw_list, float size, ImVec2 pos, ImU32 col, unsigned short c) const;
    IMGUI_API void              RenderText(ImDrawList* draw_list, float size, ImVec2 pos, ImU32 col, const ImVec4& clip_rect, const char* text_begin, const char* text_end, float wrap_width = 0.0f, bool cpu_fine_clip = false) const;

    // [Internal]
    IMGUI_API void              GrowIndex(int new_size);
    IMGUI_API void              AddGlyph(ImWchar c, float x0, float y0, float x1, float y1, float u0, float v0, float u1, float v1, float advance_x);
    IMGUI_API void              AddRemapChar(ImWchar dst, ImWchar src, bool overwrite_dst = true); // Makes 'dst' character/glyph points to 'src' character/glyph. Currently needs to be called AFTER fonts have been built.

#ifndef IMGUI_DISABLE_OBSOLETE_FUNCTIONS
    typedef ImFontGlyph Glyph; // OBSOLETE 1.52+
#endif
};

#if defined(__clang__)
#pragma clang diagnostic pop
#endif

// Include imgui_user.h at the end of imgui.h (convenient for user to only explicitly include vanilla imgui.h)
#ifdef IMGUI_INCLUDE_IMGUI_USER_H
#include "imgui_user.h"
#endif<|MERGE_RESOLUTION|>--- conflicted
+++ resolved
@@ -450,23 +450,15 @@
     IMGUI_API void          SetKeyboardFocusHere(int offset = 0);                               // focus keyboard on the next widget. Use positive 'offset' to access sub components of a multiple component widget. Use -1 to access previous widget.
 
     // Utilities
-<<<<<<< HEAD
-    IMGUI_API bool          IsItemHovered(ImGuiHoveredFlags flags = 0);                         // is the last item hovered by mouse (and usable)? or we are currently using Nav and the item is focused.
-=======
     IMGUI_API bool          IsItemHovered(ImGuiHoveredFlags flags = 0);                         // is the last item hovered? (and usable, aka not blocked by a popup, etc.). See ImGuiHoveredFlags for more options.
->>>>>>> 0c6e260f
     IMGUI_API bool          IsItemActive();                                                     // is the last item active? (e.g. button being held, text field being edited- items that don't interact will always return false)
     IMGUI_API bool          IsItemFocused();                                                    // is the last item focused for keyboard/gamepad navigation?
     IMGUI_API bool          IsItemClicked(int mouse_button = 0);                                // is the last item clicked? (e.g. button/node just clicked on)
     IMGUI_API bool          IsItemVisible();                                                    // is the last item visible? (aka not out of sight due to clipping/scrolling.)
     IMGUI_API bool          IsAnyItemHovered();
     IMGUI_API bool          IsAnyItemActive();
-<<<<<<< HEAD
     IMGUI_API bool          IsAnyItemFocused();
-    IMGUI_API ImVec2        GetItemRectMin();                                                   // get bounding rect of last item in screen space
-=======
     IMGUI_API ImVec2        GetItemRectMin();                                                   // get bounding rectangle of last item, in screen space
->>>>>>> 0c6e260f
     IMGUI_API ImVec2        GetItemRectMax();                                                   // "
     IMGUI_API ImVec2        GetItemRectSize();                                                  // get size of last item, in screen space
     IMGUI_API void          SetItemAllowOverlap();                                              // allow last item to be overlapped by a subsequent item. sometimes useful with invisible buttons, selectables, etc. to catch unused area.

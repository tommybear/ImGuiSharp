--- conflicted
+++ resolved
@@ -423,7 +423,6 @@
     IMGUI_API bool          IsRootWindowOrAnyChildHovered();                                    // is current root window or any of its child (including current window) hovered and hoverable (not blocked by a popup)
     IMGUI_API bool          IsAnyWindowFocused();
     IMGUI_API bool          IsAnyWindowHovered();                                               // is mouse hovering any visible window
-    IMGUI_API bool          IsAnyWindowHoveredAtPos(const ImVec2& pos);                         // is given position hovering any active imgui window
     IMGUI_API bool          IsRectVisible(const ImVec2& size);                                  // test if rectangle (of given size, starting from cursor position) is visible / not clipped.
     IMGUI_API bool          IsRectVisible(const ImVec2& rect_min, const ImVec2& rect_max);      // test if rectangle (in screen space) is visible / not clipped. to perform coarse clipping on user's side.
     IMGUI_API float         GetTime();
@@ -442,18 +441,11 @@
     IMGUI_API void          ColorConvertHSVtoRGB(float h, float s, float v, float& out_r, float& out_g, float& out_b);
 
     // Inputs
-<<<<<<< HEAD
-    IMGUI_API int           GetKeyIndex(ImGuiKey key);                                          // map ImGuiKey_* values into user's key index. == io.KeyMap[key]
-    IMGUI_API bool          IsKeyDown(int key_index);                                           // key_index into the keys_down[] array, imgui doesn't know the semantic of each entry, uses your own indices!
-    IMGUI_API bool          IsKeyPressed(int key_index, bool repeat = true);                    // uses user's key indices as stored in the keys_down[] array. if repeat=true. uses io.KeyRepeatDelay / KeyRepeatRate
-    IMGUI_API bool          IsKeyReleased(int key_index);                                       // "
-    IMGUI_API int           GetKeyPressedAmount(int key_index, float repeat_delay, float rate); // uses provided repeat rate/delay. return a count, most often 0 or 1 but might be >1 if RepeatRate is small enough that DeltaTime > RepeatRate
-=======
     IMGUI_API int           GetKeyIndex(ImGuiKey imgui_key);                                    // map ImGuiKey_* values into user's key index. == io.KeyMap[key]
     IMGUI_API bool          IsKeyDown(int user_key_index);                                      // is key being held. == io.KeysDown[user_key_index]. note that imgui doesn't know the semantic of each entry of io.KeyDown[]. Use your own indices/enums according to how your backend/engine stored them into KeyDown[]!
     IMGUI_API bool          IsKeyPressed(int user_key_index, bool repeat = true);               // was key pressed (went from !Down to Down). if repeat=true, uses io.KeyRepeatDelay / KeyRepeatRate
     IMGUI_API bool          IsKeyReleased(int user_key_index);                                  // was key released (went from Down to !Down)..
->>>>>>> 0ab722c3
+    IMGUI_API int           GetKeyPressedAmount(int key_index, float repeat_delay, float rate); // uses provided repeat rate/delay. return a count, most often 0 or 1 but might be >1 if RepeatRate is small enough that DeltaTime > RepeatRate
     IMGUI_API bool          IsMouseDown(int button);                                            // is mouse button held
     IMGUI_API bool          IsMouseClicked(int button, bool repeat = false);                    // did mouse button clicked (went from !Down to Down)
     IMGUI_API bool          IsMouseDoubleClicked(int button);                                   // did mouse button double-clicked. a double-click returns false in IsMouseClicked(). uses io.MouseDoubleClickTime.
@@ -485,13 +477,9 @@
 
     // Obsolete functions (Will be removed! Also see 'API BREAKING CHANGES' section in imgui.cpp)
 #ifndef IMGUI_DISABLE_OBSOLETE_FUNCTIONS
-<<<<<<< HEAD
-    static inline bool      IsPosHoveringAnyWindow(const ImVec2& pos) { return IsAnyWindowHoveredAtPos(pos); } // OBSOLETE 1.50+
+    static inline bool      IsPosHoveringAnyWindow(const ImVec2&) { IM_ASSERT(0); return false; } // OBSOLETE 1.51+. This was partly broken. You probably wanted to use ImGui::GetIO().WantCaptureMouse instead.
     static inline bool      IsMouseHoveringAnyWindow() { return IsAnyWindowHovered(); }        // OBSOLETE 1.50+
     static inline bool      IsMouseHoveringWindow() { return IsWindowHoveredRect(); }          // OBSOLETE 1.50+
-=======
-    static inline bool      IsPosHoveringAnyWindow(const ImVec2&) { IM_ASSERT(0); return false; } // OBSOLETE 1.51+. This was partly broken. You probably wanted to use ImGui::GetIO().WantCaptureMouse instead.
->>>>>>> 0ab722c3
     static inline bool      CollapsingHeader(const char* label, const char* str_id, bool framed = true, bool default_open = false) { (void)str_id; (void)framed; ImGuiTreeNodeFlags default_open_flags = 1<<5; return CollapsingHeader(label, (default_open ? default_open_flags : 0)); } // OBSOLETE 1.49+
     static inline ImFont*   GetWindowFont() { return GetFont(); }                              // OBSOLETE 1.48+
     static inline float     GetWindowFontSize() { return GetFontSize(); }                      // OBSOLETE 1.48+

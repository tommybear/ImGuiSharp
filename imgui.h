// ImGui library v1.42
// See .cpp file for documentation.
// See ImGui::ShowTestWindow() for sample code.
// Read 'Programmer guide' in .cpp for notes on how to setup ImGui in your codebase.
// Get latest version at https://github.com/ocornut/imgui

#pragma once

#include "imconfig.h"       // User-editable configuration file
#include <float.h>          // FLT_MAX
#include <stdarg.h>         // va_list
#include <stddef.h>         // ptrdiff_t, NULL
#include <stdlib.h>         // NULL, malloc, free, qsort, atoi
#include <string.h>         // memset, memmove, memcpy, strlen, strchr, strcpy, strcmp

#define IMGUI_VERSION       "1.42 wip"

// Define assertion handler.
#ifndef IM_ASSERT
#include <assert.h>
#define IM_ASSERT(_EXPR)    assert(_EXPR)
#endif

// Define attributes of all API symbols declarations, e.g. for DLL under Windows.
#ifndef IMGUI_API
#define IMGUI_API
#endif

// Forward declarations
struct ImDrawCmd;
struct ImDrawList;
struct ImFont;
struct ImFontAtlas;
struct ImGuiIO;
struct ImGuiStorage;
struct ImGuiStyle;

typedef unsigned int ImU32;
typedef unsigned short ImWchar;     // character for keyboard input/display
typedef void* ImTextureID;          // user data to refer to a texture (e.g. store your texture handle/id)
typedef ImU32 ImGuiID;              // unique ID used by widgets (typically hashed from a stack of string)
typedef int ImGuiCol;               // enum ImGuiCol_
typedef int ImGuiStyleVar;          // enum ImGuiStyleVar_
typedef int ImGuiKey;               // enum ImGuiKey_
typedef int ImGuiAlign;             // enum ImGuiAlign_
typedef int ImGuiColorEditMode;     // enum ImGuiColorEditMode_
typedef int ImGuiMouseCursor;       // enum ImGuiMouseCursor_
typedef int ImGuiWindowFlags;       // enum ImGuiWindowFlags_
typedef int ImGuiSetCond;           // enum ImGuiSetCond_
typedef int ImGuiInputTextFlags;    // enum ImGuiInputTextFlags_
typedef int ImGuiSelectableFlags;   // enum ImGuiSelectableFlags_
struct ImGuiTextEditCallbackData;   // for advanced uses of InputText() 
typedef int (*ImGuiTextEditCallback)(ImGuiTextEditCallbackData *data);

struct ImVec2
{
    float x, y;
    ImVec2() { x = y = 0.0f; }
    ImVec2(float _x, float _y) { x = _x; y = _y; }

#ifdef IM_VEC2_CLASS_EXTRA          // Define constructor and implicit cast operators to convert back<>forth from your math types and ImVec2.
    IM_VEC2_CLASS_EXTRA
#endif
};

struct ImVec4
{
    float x, y, z, w;
    ImVec4() { x = y = z = w = 0.0f; }
    ImVec4(float _x, float _y, float _z, float _w) { x = _x; y = _y; z = _z; w = _w; }

#ifdef IM_VEC4_CLASS_EXTRA          // Define constructor and implicit cast operators to convert back<>forth from your math types and ImVec4.
    IM_VEC4_CLASS_EXTRA
#endif
};

// Helpers at bottom of the file:
// - class ImVector<>                   // Lightweight std::vector like class. Use '#define ImVector std::vector' if you want to use the STL type or your own type.
// - IMGUI_ONCE_UPON_A_FRAME            // Execute a block of code once per frame only (convenient for creating UI within deep-nested code that runs multiple times)
// - struct ImGuiTextFilter             // Parse and apply text filters. In format "aaaaa[,bbbb][,ccccc]"
// - struct ImGuiTextBuffer             // Text buffer for logging/accumulating text
// - struct ImGuiStorage                // Custom key value storage (if you need to alter open/close states manually)
// - struct ImGuiTextEditCallbackData   // Shared state of ImGui::InputText() when using custom callbacks
// - struct ImGuiListClipper            // Helper to manually clip large list of items.
// - struct ImColor                     // Helper functions to created packed 32-bit RGBA color values 
// - struct ImDrawList                  // Draw command list
// - struct ImFontAtlas                 // Bake multiple fonts into a single texture, TTF font loader, bake glyphs into bitmap
// - struct ImFont                      // Single font

// ImGui end-user API
// In a namespace so that user can add extra functions in a separate file (e.g. Value() helpers for your vector or common types)
namespace ImGui
{
    // Main
    IMGUI_API ImGuiIO&      GetIO();
    IMGUI_API ImGuiStyle&   GetStyle();
    IMGUI_API void          NewFrame();
    IMGUI_API void          Render();
    IMGUI_API void          Shutdown();
    IMGUI_API void          ShowUserGuide();                            // help block
    IMGUI_API void          ShowStyleEditor(ImGuiStyle* ref = NULL);    // style editor block
    IMGUI_API void          ShowTestWindow(bool* opened = NULL);        // test window, demonstrate ImGui features
    IMGUI_API void          ShowMetricsWindow(bool* opened = NULL);     // metrics window for debugging imgui

    // Window
    // See implementation in .cpp for details
    IMGUI_API bool          Begin(const char* name = "Debug", bool* p_opened = NULL, ImGuiWindowFlags flags = 0);                                           // return false when window is collapsed, so you can early out in your code. 'bool* p_opened' creates a widget on the upper-right to close the window (which sets your bool to false). 
    IMGUI_API bool          Begin(const char* name, bool* p_opened, const ImVec2& size_on_first_use, float bg_alpha = -1.0f, ImGuiWindowFlags flags = 0);   // this is the older/longer API. call SetNextWindowSize() instead if you want to set a window size. For regular windows, 'size_on_first_use' only applies to the first time EVER the window is created and probably not what you want! maybe obsolete this API eventually.
    IMGUI_API void          End();
    IMGUI_API bool          BeginChild(const char* str_id, const ImVec2& size = ImVec2(0,0), bool border = false, ImGuiWindowFlags extra_flags = 0);        // size==0.0f: use remaining window size, size<0.0f: use remaining window size minus abs(size). size>0.0f: fixed size. each axis can use a different mode, e.g. ImVec2(0,400).
    IMGUI_API bool          BeginChild(ImGuiID id, const ImVec2& size = ImVec2(0,0), bool border = false, ImGuiWindowFlags extra_flags = 0);                // "
    IMGUI_API void          EndChild();
    IMGUI_API ImVec2        GetContentRegionMax();                                              // window or current column boundaries, in windows coordinates
    IMGUI_API ImVec2        GetWindowContentRegionMin();                                        // window boundaries, in windows coordinates
    IMGUI_API ImVec2        GetWindowContentRegionMax();
    IMGUI_API ImDrawList*   GetWindowDrawList();                                                // get rendering command-list if you want to append your own draw primitives
    IMGUI_API ImFont*       GetWindowFont();
    IMGUI_API float         GetWindowFontSize();                                                // size (also height in pixels) of current font with current scale applied
    IMGUI_API void          SetWindowFontScale(float scale);                                    // per-window font scale. Adjust IO.FontGlobalScale if you want to scale all windows
    IMGUI_API ImVec2        GetWindowPos();                                                     // get current window position in screen space (useful if you want to do your own drawing via the DrawList api)
    IMGUI_API ImVec2        GetWindowSize();                                                    // get current window size
    IMGUI_API float         GetWindowWidth();
    IMGUI_API bool          IsWindowCollapsed();

    IMGUI_API void          SetNextWindowPos(const ImVec2& pos, ImGuiSetCond cond = 0);         // set next window position. call before Begin()
    IMGUI_API void          SetNextWindowPosCenter(ImGuiSetCond cond = 0);                      // set next window position to be centered on screen. call before Begin()
    IMGUI_API void          SetNextWindowSize(const ImVec2& size, ImGuiSetCond cond = 0);       // set next window size. set to ImVec2(0,0) to force an auto-fit. call before Begin()
    IMGUI_API void          SetNextWindowCollapsed(bool collapsed, ImGuiSetCond cond = 0);      // set next window collapsed state. call before Begin()
    IMGUI_API void          SetNextWindowFocus();                                               // set next window to be focused / front-most. call before Begin()
    IMGUI_API void          SetWindowPos(const ImVec2& pos, ImGuiSetCond cond = 0);             // set current window position - call within Begin()/End(). may incur tearing
    IMGUI_API void          SetWindowSize(const ImVec2& size, ImGuiSetCond cond = 0);           // set current window size. set to ImVec2(0,0) to force an auto-fit. may incur tearing
    IMGUI_API void          SetWindowCollapsed(bool collapsed, ImGuiSetCond cond = 0);          // set current window collapsed state
    IMGUI_API void          SetWindowFocus();                                                   // set current window to be focused / front-most
    IMGUI_API void          SetWindowPos(const char* name, const ImVec2& pos, ImGuiSetCond cond = 0);      // set named window position - call within Begin()/End(). may incur tearing
    IMGUI_API void          SetWindowSize(const char* name, const ImVec2& size, ImGuiSetCond cond = 0);    // set named window size. set to ImVec2(0,0) to force an auto-fit. may incur tearing
    IMGUI_API void          SetWindowCollapsed(const char* name, bool collapsed, ImGuiSetCond cond = 0);   // set named window collapsed state
    IMGUI_API void          SetWindowFocus(const char* name);                                              // set named window to be focused / front-most. use NULL to remove focus.

    IMGUI_API float         GetScrollPosY();                                                    // get scrolling position [0..GetScrollMaxY()]
    IMGUI_API float         GetScrollMaxY();                                                    // get maximum scrolling position == ContentSize.Y - WindowSize.Y
    IMGUI_API void          SetScrollPosHere();                                                 // adjust scrolling position to center into the current cursor position
    IMGUI_API void          SetKeyboardFocusHere(int offset = 0);                               // focus keyboard on the next widget. Use positive 'offset' to access sub components of a multiple component widget
    IMGUI_API void          SetStateStorage(ImGuiStorage* tree);                                // replace tree state storage with our own (if you want to manipulate it yourself, typically clear subsection of it)
    IMGUI_API ImGuiStorage* GetStateStorage();

    // Parameters stacks (shared)
    IMGUI_API void          PushFont(ImFont* font);                                             // use NULL as a shortcut to push default font
    IMGUI_API void          PopFont();
    IMGUI_API void          PushStyleColor(ImGuiCol idx, const ImVec4& col);
    IMGUI_API void          PopStyleColor(int count = 1);
    IMGUI_API void          PushStyleVar(ImGuiStyleVar idx, float val);
    IMGUI_API void          PushStyleVar(ImGuiStyleVar idx, const ImVec2& val);
    IMGUI_API void          PopStyleVar(int count = 1);

    // Parameters stacks (current window)
    IMGUI_API void          PushItemWidth(float item_width);                                    // width of items for the common item+label case, pixels. 0.0f = default to ~2/3 of windows width, >0.0f: width in pixels, <0.0f align xx pixels to the right of window (so -1.0f always align width to the right side)
    IMGUI_API void          PopItemWidth();
    IMGUI_API float         CalcItemWidth();                                                    // width of item given pushed settings and current cursor position
    IMGUI_API void          PushAllowKeyboardFocus(bool v);                                     // allow focusing using TAB/Shift-TAB, enabled by default but you can disable it for certain widgets
    IMGUI_API void          PopAllowKeyboardFocus();
    IMGUI_API void          PushTextWrapPos(float wrap_pos_x = 0.0f);                           // word-wrapping for Text*() commands. < 0.0f: no wrapping; 0.0f: wrap to end of window (or column); > 0.0f: wrap at 'wrap_pos_x' position in window local space
    IMGUI_API void          PopTextWrapPos();
    IMGUI_API void          PushButtonRepeat(bool repeat);                                      // in 'repeat' mode, Button*() functions return true multiple times as you hold them (uses io.KeyRepeatDelay/io.KeyRepeatRate for now)
    IMGUI_API void          PopButtonRepeat();

    // Tooltip
    IMGUI_API void          SetTooltip(const char* fmt, ...);                                   // set tooltip under mouse-cursor, typically use with ImGui::IsHovered(). last call wins
    IMGUI_API void          SetTooltipV(const char* fmt, va_list args);
    IMGUI_API void          BeginTooltip();                                                     // use to create full-featured tooltip windows that aren't just text
    IMGUI_API void          EndTooltip();

    // Popup
    IMGUI_API void          OpenPopup(const char* str_id);                                      // mark popup as open. popup identifiers are relative to the current ID-stack (so OpenPopup and BeginPopup needs to be at the same level). close childs popups if any. will close popup when user click outside, or activate a pressable item, or CloseCurrentPopup() is called within a BeginPopup()/EndPopup() block.
    IMGUI_API bool          BeginPopup(const char* str_id);                                     // return true if popup if opened and start outputting to it. only call EndPopup() if BeginPopup() returned true!
    IMGUI_API bool          BeginPopupModal(const char* name, bool* p_opened = NULL, ImGuiWindowFlags extra_flags = 0);             // modal dialog (can't close them by clicking outside)
    IMGUI_API bool          BeginPopupContextItem(const char* str_id, int mouse_button = 1);                                        // helper to open and begin popup when clicked on last item
    IMGUI_API bool          BeginPopupContextWindow(bool also_over_items = true, const char* str_id = NULL, int mouse_button = 1);  // helper to open and begin popup when clicked on current window
    IMGUI_API bool          BeginPopupContextVoid(const char* str_id = NULL, int mouse_button = 1);                                 // helper to open and begin popup when clicked in void (no window)
    IMGUI_API void          EndPopup();
    IMGUI_API void          CloseCurrentPopup();                                                // close the popup we have begin-ed into. clicking on a MenuItem or Selectable automatically close the current popup.

    // Cursor / Layout
    IMGUI_API void          BeginGroup();                                                       // once closing a group it is seen as a single item (so you can use IsItemHovered() on a group, SameLine() between groups, etc. 
    IMGUI_API void          EndGroup();
    IMGUI_API void          Separator();                                                        // horizontal line
    IMGUI_API void          SameLine(int column_x = 0, int spacing_w = -1);                     // call between widgets or groups to layout them horizontally
    IMGUI_API void          Spacing();                                                          // add spacing
    IMGUI_API void          Dummy(const ImVec2& size);                                          // add a dummy item of given size
    IMGUI_API void          Indent();                                                           // move content position toward the right by style.IndentSpacing pixels
    IMGUI_API void          Unindent();                                                         // move content position back to the left (cancel Indent)
    IMGUI_API void          Columns(int count = 1, const char* id = NULL, bool border=true);    // setup number of columns. use an identifier to distinguish multiple column sets. close with Columns(1).
    IMGUI_API void          NextColumn();                                                       // next column
    IMGUI_API int           GetColumnIndex();                                                   // get current column index
    IMGUI_API float         GetColumnOffset(int column_index = -1);                             // get position of column line (in pixels, from the left side of the contents region). pass -1 to use current column, otherwise 0..GetcolumnsCount() inclusive. column 0 is usually 0.0f and not resizable unless you call this
    IMGUI_API void          SetColumnOffset(int column_index, float offset_x);                  // set position of column line (in pixels, from the left side of the contents region). pass -1 to use current column
    IMGUI_API float         GetColumnWidth(int column_index = -1);                              // column width (== GetColumnOffset(GetColumnIndex()+1) - GetColumnOffset(GetColumnOffset())
    IMGUI_API int           GetColumnsCount();                                                  // number of columns (what was passed to Columns())
    IMGUI_API ImVec2        GetCursorPos();                                                     // cursor position is relative to window position
    IMGUI_API float         GetCursorPosX();                                                    // "
    IMGUI_API float         GetCursorPosY();                                                    // "
    IMGUI_API void          SetCursorPos(const ImVec2& pos);                                    // "
    IMGUI_API void          SetCursorPosX(float x);                                             // "
    IMGUI_API void          SetCursorPosY(float y);                                             // "
    IMGUI_API ImVec2        GetCursorScreenPos();                                               // cursor position in absolute screen coordinates [0..io.DisplaySize]
    IMGUI_API void          SetCursorScreenPos(const ImVec2& pos);                              // cursor position in absolute screen coordinates [0..io.DisplaySize]
    IMGUI_API void          AlignFirstTextHeightToWidgets();                                    // call once if the first item on the line is a Text() item and you want to vertically lower it to match subsequent (bigger) widgets
    IMGUI_API float         GetTextLineHeight();                                                // height of font == GetWindowFontSize()
    IMGUI_API float         GetTextLineHeightWithSpacing();                                     // distance (in pixels) between 2 consecutive lines of text == GetWindowFontSize() + GetStyle().ItemSpacing.y
    IMGUI_API float         GetItemsLineHeightWithSpacing();                                    // distance (in pixels) between 2 consecutive lines of standard height widgets == GetWindowFontSize() + GetStyle().FramePadding.y*2 + GetStyle().ItemSpacing.y

    // ID scopes
    // If you are creating widgets in a loop you most likely want to push a unique identifier so ImGui can differentiate them
    // You can also use "##extra" within your widget name to distinguish them from each others (see 'Programmer Guide')
    IMGUI_API void          PushID(const char* str_id);                                         // push identifier into the ID stack. IDs are hash of the *entire* stack!
    IMGUI_API void          PushID(const char* str_id_begin, const char* str_id_end);
    IMGUI_API void          PushID(const void* ptr_id);
    IMGUI_API void          PushID(const int int_id);
    IMGUI_API void          PopID();
    IMGUI_API ImGuiID       GetID(const char* str_id);                                          // calculate unique ID (hash of whole ID stack + given parameter). useful if you want to query into ImGuiStorage yourself. otherwise rarely needed
    IMGUI_API ImGuiID       GetID(const char* str_id_begin, const char* str_id_end);
    IMGUI_API ImGuiID       GetID(const void* ptr_id);

    // Widgets
    IMGUI_API void          Text(const char* fmt, ...);
    IMGUI_API void          TextV(const char* fmt, va_list args);
    IMGUI_API void          TextColored(const ImVec4& col, const char* fmt, ...);               // shortcut for PushStyleColor(ImGuiCol_Text, col); Text(fmt, ...); PopStyleColor();
    IMGUI_API void          TextColoredV(const ImVec4& col, const char* fmt, va_list args);
    IMGUI_API void          TextDisabled(const char* fmt, ...);                                 // shortcut for PushStyleColor(ImGuiCol_Text, style.Colors[ImGuiCol_TextDisabled]); Text(fmt, ...); PopStyleColor();
    IMGUI_API void          TextDisabledV(const char* fmt, va_list args);
    IMGUI_API void          TextWrapped(const char* fmt, ...);                                  // shortcut for PushTextWrapPos(0.0f); Text(fmt, ...); PopTextWrapPos();. Note that this won't work on an auto-resizing window if there's no other widgets to extend the window width, yoy may need to set a size using SetNextWindowSize().
    IMGUI_API void          TextWrappedV(const char* fmt, va_list args);
    IMGUI_API void          TextUnformatted(const char* text, const char* text_end = NULL);     // doesn't require null terminated string if 'text_end' is specified. no copy done to any bounded stack buffer, recommended for long chunks of text
    IMGUI_API void          LabelText(const char* label, const char* fmt, ...);                 // display text+label aligned the same way as value+label widgets 
    IMGUI_API void          LabelTextV(const char* label, const char* fmt, va_list args);
    IMGUI_API void          Bullet();
    IMGUI_API void          BulletText(const char* fmt, ...);
    IMGUI_API void          BulletTextV(const char* fmt, va_list args);
    IMGUI_API bool          Button(const char* label, const ImVec2& size = ImVec2(0,0));
    IMGUI_API bool          SmallButton(const char* label);
    IMGUI_API bool          InvisibleButton(const char* str_id, const ImVec2& size);
    IMGUI_API void          Image(ImTextureID user_texture_id, const ImVec2& size, const ImVec2& uv0 = ImVec2(0,0), const ImVec2& uv1 = ImVec2(1,1), const ImVec4& tint_col = ImVec4(1,1,1,1), const ImVec4& border_col = ImVec4(0,0,0,0));
    IMGUI_API bool          ImageButton(ImTextureID user_texture_id, const ImVec2& size, const ImVec2& uv0 = ImVec2(0,0),  const ImVec2& uv1 = ImVec2(1,1), int frame_padding = -1, const ImVec4& bg_col = ImVec4(0,0,0,0), const ImVec4& tint_col = ImVec4(1,1,1,1));    // <0 frame_padding uses default frame padding settings. 0 for no padding
    IMGUI_API bool          CollapsingHeader(const char* label, const char* str_id = NULL, bool display_frame = true, bool default_open = false);
    IMGUI_API bool          Checkbox(const char* label, bool* v);
    IMGUI_API bool          CheckboxFlags(const char* label, unsigned int* flags, unsigned int flags_value);
    IMGUI_API bool          RadioButton(const char* label, bool active);
    IMGUI_API bool          RadioButton(const char* label, int* v, int v_button);
    IMGUI_API bool          Combo(const char* label, int* current_item, const char** items, int items_count, int height_in_items = -1);
    IMGUI_API bool          Combo(const char* label, int* current_item, const char* items_separated_by_zeros, int height_in_items = -1);      // separate items with \0, end item-list with \0\0
    IMGUI_API bool          Combo(const char* label, int* current_item, bool (*items_getter)(void* data, int idx, const char** out_text), void* data, int items_count, int height_in_items = -1);
    IMGUI_API bool          ColorButton(const ImVec4& col, bool small_height = false, bool outline_border = true);
    IMGUI_API bool          ColorEdit3(const char* label, float col[3]);
    IMGUI_API bool          ColorEdit4(const char* label, float col[4], bool show_alpha = true);
    IMGUI_API void          ColorEditMode(ImGuiColorEditMode mode);
    IMGUI_API void          PlotLines(const char* label, const float* values, int values_count, int values_offset = 0, const char* overlay_text = NULL, float scale_min = FLT_MAX, float scale_max = FLT_MAX, ImVec2 graph_size = ImVec2(0,0), size_t stride = sizeof(float));
    IMGUI_API void          PlotLines(const char* label, float (*values_getter)(void* data, int idx), void* data, int values_count, int values_offset = 0, const char* overlay_text = NULL, float scale_min = FLT_MAX, float scale_max = FLT_MAX, ImVec2 graph_size = ImVec2(0,0));
    IMGUI_API void          PlotHistogram(const char* label, const float* values, int values_count, int values_offset = 0, const char* overlay_text = NULL, float scale_min = FLT_MAX, float scale_max = FLT_MAX, ImVec2 graph_size = ImVec2(0,0), size_t stride = sizeof(float));
    IMGUI_API void          PlotHistogram(const char* label, float (*values_getter)(void* data, int idx), void* data, int values_count, int values_offset = 0, const char* overlay_text = NULL, float scale_min = FLT_MAX, float scale_max = FLT_MAX, ImVec2 graph_size = ImVec2(0,0));

    // Widgets: Drags (tip: ctrl+click on a drag box to input text)
    IMGUI_API bool          DragFloat(const char* label, float* v, float v_speed = 1.0f, float v_min = 0.0f, float v_max = 0.0f, const char* display_format = "%.3f", float power = 1.0f);     // If v_min >= v_max we have no bound
    IMGUI_API bool          DragFloat2(const char* label, float v[2], float v_speed = 1.0f, float v_min = 0.0f, float v_max = 0.0f, const char* display_format = "%.3f", float power = 1.0f);
    IMGUI_API bool          DragFloat3(const char* label, float v[3], float v_speed = 1.0f, float v_min = 0.0f, float v_max = 0.0f, const char* display_format = "%.3f", float power = 1.0f);
    IMGUI_API bool          DragFloat4(const char* label, float v[4], float v_speed = 1.0f, float v_min = 0.0f, float v_max = 0.0f, const char* display_format = "%.3f", float power = 1.0f);
    IMGUI_API bool          DragInt(const char* label, int* v, float v_speed = 1.0f, int v_min = 0, int v_max = 0, const char* display_format = "%.0f");                                       // If v_min >= v_max we have no bound
    IMGUI_API bool          DragInt2(const char* label, int v[2], float v_speed = 1.0f, int v_min = 0, int v_max = 0, const char* display_format = "%.0f");
    IMGUI_API bool          DragInt3(const char* label, int v[3], float v_speed = 1.0f, int v_min = 0, int v_max = 0, const char* display_format = "%.0f");
    IMGUI_API bool          DragInt4(const char* label, int v[4], float v_speed = 1.0f, int v_min = 0, int v_max = 0, const char* display_format = "%.0f");

    // Widgets: Input
    IMGUI_API bool          InputText(const char* label, char* buf, size_t buf_size, ImGuiInputTextFlags flags = 0, ImGuiTextEditCallback callback = NULL, void* user_data = NULL);
    IMGUI_API bool          InputTextMultiline(const char* label, char* buf, size_t buf_size, const ImVec2& size = ImVec2(0,0), ImGuiInputTextFlags flags = 0, ImGuiTextEditCallback callback = NULL, void* user_data = NULL);
    IMGUI_API bool          InputFloat(const char* label, float* v, float step = 0.0f, float step_fast = 0.0f, int decimal_precision = -1, ImGuiInputTextFlags extra_flags = 0);
    IMGUI_API bool          InputFloat2(const char* label, float v[2], int decimal_precision = -1, ImGuiInputTextFlags extra_flags = 0);
    IMGUI_API bool          InputFloat3(const char* label, float v[3], int decimal_precision = -1, ImGuiInputTextFlags extra_flags = 0);
    IMGUI_API bool          InputFloat4(const char* label, float v[4], int decimal_precision = -1, ImGuiInputTextFlags extra_flags = 0);
    IMGUI_API bool          InputInt(const char* label, int* v, int step = 1, int step_fast = 100, ImGuiInputTextFlags extra_flags = 0);
    IMGUI_API bool          InputInt2(const char* label, int v[2], ImGuiInputTextFlags extra_flags = 0);
    IMGUI_API bool          InputInt3(const char* label, int v[3], ImGuiInputTextFlags extra_flags = 0);
    IMGUI_API bool          InputInt4(const char* label, int v[4], ImGuiInputTextFlags extra_flags = 0);

    // Widgets: Sliders (tip: ctrl+click on a slider to input text)
    IMGUI_API bool          SliderFloat(const char* label, float* v, float v_min, float v_max, const char* display_format = "%.3f", float power = 1.0f);     // adjust display_format to decorate the value with a prefix or a suffix. Use power!=1.0 for logarithmic sliders
    IMGUI_API bool          SliderFloat2(const char* label, float v[2], float v_min, float v_max, const char* display_format = "%.3f", float power = 1.0f);
    IMGUI_API bool          SliderFloat3(const char* label, float v[3], float v_min, float v_max, const char* display_format = "%.3f", float power = 1.0f);
    IMGUI_API bool          SliderFloat4(const char* label, float v[4], float v_min, float v_max, const char* display_format = "%.3f", float power = 1.0f);
    IMGUI_API bool          SliderAngle(const char* label, float* v_rad, float v_degrees_min = -360.0f, float v_degrees_max = +360.0f);
    IMGUI_API bool          SliderInt(const char* label, int* v, int v_min, int v_max, const char* display_format = "%.0f");
    IMGUI_API bool          SliderInt2(const char* label, int v[2], int v_min, int v_max, const char* display_format = "%.0f");
    IMGUI_API bool          SliderInt3(const char* label, int v[3], int v_min, int v_max, const char* display_format = "%.0f");
    IMGUI_API bool          SliderInt4(const char* label, int v[4], int v_min, int v_max, const char* display_format = "%.0f");
    IMGUI_API bool          VSliderFloat(const char* label, const ImVec2& size, float* v, float v_min, float v_max, const char* display_format = "%.3f", float power = 1.0f);
    IMGUI_API bool          VSliderInt(const char* label, const ImVec2& size, int* v, int v_min, int v_max, const char* display_format = "%.0f");

    // Widgets: Trees
    IMGUI_API bool          TreeNode(const char* str_label_id);                                 // if returning 'true' the node is open and the user is responsible for calling TreePop
    IMGUI_API bool          TreeNode(const char* str_id, const char* fmt, ...);                 // "
    IMGUI_API bool          TreeNode(const void* ptr_id, const char* fmt, ...);                 // "
    IMGUI_API bool          TreeNodeV(const char* str_id, const char* fmt, va_list args);       // "
    IMGUI_API bool          TreeNodeV(const void* ptr_id, const char* fmt, va_list args);       // "
    IMGUI_API void          TreePush(const char* str_id = NULL);                                // already called by TreeNode(), but you can call Push/Pop yourself for layouting purpose
    IMGUI_API void          TreePush(const void* ptr_id = NULL);                                // "
    IMGUI_API void          TreePop();
    IMGUI_API void          SetNextTreeNodeOpened(bool opened, ImGuiSetCond cond = 0);          // set next tree node to be opened.

    // Widgets: Selectable / Lists
    IMGUI_API bool          Selectable(const char* label, bool selected = false, ImGuiSelectableFlags flags = 0, const ImVec2& size = ImVec2(0,0));  // size.x==0.0: use remaining width, size.x>0.0: specify width. size.y==0.0: use label height, size.y>0.0: specify height 
    IMGUI_API bool          Selectable(const char* label, bool* p_selected, ImGuiSelectableFlags flags = 0, const ImVec2& size = ImVec2(0,0));
    IMGUI_API bool          ListBox(const char* label, int* current_item, const char** items, int items_count, int height_in_items = -1);
    IMGUI_API bool          ListBox(const char* label, int* current_item, bool (*items_getter)(void* data, int idx, const char** out_text), void* data, int items_count, int height_in_items = -1);
    IMGUI_API bool          ListBoxHeader(const char* label, const ImVec2& size = ImVec2(0,0)); // use if you want to reimplement ListBox() will custom data or interactions. make sure to call ListBoxFooter() afterwards.
    IMGUI_API bool          ListBoxHeader(const char* label, int items_count, int height_in_items = -1); // "
    IMGUI_API void          ListBoxFooter();                                                    // terminate the scrolling region

    // Widgets: Menus
    IMGUI_API bool          BeginMainMenuBar();                                                 // create and append to a full screen menu-bar. only call EndMainMenuBar() if this returns true!
    IMGUI_API void          EndMainMenuBar();
    IMGUI_API bool          BeginMenuBar();                                                     // append to menu-bar of current window (requires ImGuiWindowFlags_MenuBar flag set). only call EndMenuBar() if this returns true!
    IMGUI_API void          EndMenuBar();
    IMGUI_API bool          BeginMenu(const char* label, bool enabled = true);                  // create a sub-menu entry. only call EndMenu() if this returns true!
    IMGUI_API void          EndMenu();
    IMGUI_API bool          MenuItem(const char* label, const char* shortcut = NULL, bool selected = false, bool enabled = true);  // return true when activated. shortcuts are displayed for convenience but not processed by ImGui at the moment
    IMGUI_API bool          MenuItem(const char* label, const char* shortcut, bool* p_selected, bool enabled = true);              // return true when activated + toggle (*p_selected) if p_selected != NULL

    // Widgets: Value() Helpers. Output single value in "name: value" format (tip: freely declare more in your code to handle your types. you can add functions to the ImGui namespace)
    IMGUI_API void          Value(const char* prefix, bool b);
    IMGUI_API void          Value(const char* prefix, int v);
    IMGUI_API void          Value(const char* prefix, unsigned int v);
    IMGUI_API void          Value(const char* prefix, float v, const char* float_format = NULL);
    IMGUI_API void          Color(const char* prefix, const ImVec4& v);
    IMGUI_API void          Color(const char* prefix, unsigned int v);

    // Logging: all text output from interface is redirected to tty/file/clipboard. Tree nodes are automatically opened.
    IMGUI_API void          LogToTTY(int max_depth = -1);                                       // start logging to tty
    IMGUI_API void          LogToFile(int max_depth = -1, const char* filename = NULL);         // start logging to file
    IMGUI_API void          LogToClipboard(int max_depth = -1);                                 // start logging to OS clipboard
    IMGUI_API void          LogFinish();                                                        // stop logging (close file, etc.)
    IMGUI_API void          LogButtons();                                                       // helper to display buttons for logging to tty/file/clipboard
    IMGUI_API void          LogText(const char* fmt, ...);                                      // pass text data straight to log (without being displayed)

    // Utilities
    IMGUI_API bool          IsItemHovered();                                                    // was the last item hovered by mouse?
    IMGUI_API bool          IsItemHoveredRect();                                                // was the last item hovered by mouse? even if another item is active while we are hovering this
    IMGUI_API bool          IsItemActive();                                                     // was the last item active? (e.g. button being held, text field being edited- items that don't interact will always return false)
    IMGUI_API bool          IsItemVisible();
    IMGUI_API bool          IsAnyItemHovered();
    IMGUI_API bool          IsAnyItemActive();
    IMGUI_API ImVec2        GetItemRectMin();                                                   // get bounding rect of last item in screen space
    IMGUI_API ImVec2        GetItemRectMax();                                                   // "
    IMGUI_API ImVec2        GetItemRectSize();                                                  // "
    IMGUI_API bool          IsWindowHovered();
    IMGUI_API bool          IsWindowFocused();                                                  // is current window focused (differentiate child windows from each others)
    IMGUI_API bool          IsRootWindowFocused();                                              // is current root window focused (top parent window in case of child windows)
    IMGUI_API bool          IsRootWindowOrAnyChildFocused();                                    // is current root window or any of its child (including current window) focused
    IMGUI_API bool          IsRectVisible(const ImVec2& size);                                  // test if rectangle of given size starting from cursor pos is visible (not clipped). to perform coarse clipping on user's side (as an optimization)
    IMGUI_API bool          IsKeyDown(int key_index);                                           // key_index into the keys_down[512] array, imgui doesn't know the semantic of each entry, uses your own indices!
    IMGUI_API bool          IsKeyPressed(int key_index, bool repeat = true);                    // "
    IMGUI_API bool          IsKeyReleased(int key_index);                                       // "
    IMGUI_API bool          IsMouseDown(int button);
    IMGUI_API bool          IsMouseClicked(int button, bool repeat = false);
    IMGUI_API bool          IsMouseDoubleClicked(int button);
    IMGUI_API bool          IsMouseReleased(int button);
    IMGUI_API bool          IsMouseHoveringWindow();                                            // is mouse hovering current window ("window" in API names always refer to current window)
    IMGUI_API bool          IsMouseHoveringAnyWindow();                                         // is mouse hovering any active imgui window
    IMGUI_API bool          IsMouseHoveringRect(const ImVec2& rect_min, const ImVec2& rect_max);// is mouse hovering given bounding rect
    IMGUI_API bool          IsMouseDragging(int button = 0, float lock_threshold = -1.0f);      // is mouse dragging. if lock_threshold < -1.0f uses io.MouseDraggingThreshold
    IMGUI_API bool          IsPosHoveringAnyWindow(const ImVec2& pos);                          // is given position hovering any active imgui window
    IMGUI_API ImVec2        GetMousePos();                                                      // shortcut to ImGui::GetIO().MousePos provided by user, to be consistent with other calls
    IMGUI_API ImVec2        GetMouseDragDelta(int button = 0, float lock_threshold = -1.0f);    // dragging amount since clicking, also see: GetItemActiveDragDelta(). if lock_threshold < -1.0f uses io.MouseDraggingThreshold
    IMGUI_API void          ResetMouseDragDelta(int button = 0);
    IMGUI_API ImGuiMouseCursor GetMouseCursor();                                                // get desired cursor type, reset in ImGui::NewFrame(), this updated during the frame. valid before Render(). If you use software rendering by setting io.MouseDrawCursor ImGui will render those for you
    IMGUI_API void          SetMouseCursor(ImGuiMouseCursor type);                              // set desired cursor type
    IMGUI_API float         GetTime();
    IMGUI_API int           GetFrameCount();
    IMGUI_API const char*   GetStyleColName(ImGuiCol idx);
    IMGUI_API ImVec2        CalcItemRectClosestPoint(const ImVec2& pos, bool on_edge = false, float outward = +0.0f);   // utility to find the closest point the last item bounding rectangle edge. useful to visually link items
    IMGUI_API ImVec2        CalcTextSize(const char* text, const char* text_end = NULL, bool hide_text_after_double_hash = false, float wrap_width = -1.0f);
    IMGUI_API void          CalcListClipping(int items_count, float items_height, int* out_items_display_start, int* out_items_display_end);    // calculate coarse clipping for large list of evenly sized items. Prefer using the ImGuiListClipper higher-level helper if you can.

    IMGUI_API bool          BeginChildFrame(ImGuiID id, const ImVec2& size);                    // helper to create a child window / scrolling region that looks like a normal widget frame
    IMGUI_API void          EndChildFrame();

    IMGUI_API ImU32         ColorConvertFloat4ToU32(const ImVec4& in);
    IMGUI_API void          ColorConvertRGBtoHSV(float r, float g, float b, float& out_h, float& out_s, float& out_v);
    IMGUI_API void          ColorConvertHSVtoRGB(float h, float s, float v, float& out_r, float& out_g, float& out_b);

    // Helpers functions to access the MemAllocFn/MemFreeFn pointers in ImGui::GetIO()
    IMGUI_API void*         MemAlloc(size_t sz);
    IMGUI_API void          MemFree(void* ptr);

    // Internal state/context access - if you want to use multiple ImGui context, or share context between modules (e.g. DLL), or allocate the memory yourself
    IMGUI_API const char*   GetVersion();
    IMGUI_API void*         GetInternalState();
    IMGUI_API size_t        GetInternalStateSize();
    IMGUI_API void          SetInternalState(void* state, bool construct = false);

    // Obsolete (will be removed)
#ifndef IMGUI_DISABLE_OBSOLETE_FUNCTIONS
    IMGUI_API void          GetDefaultFontData(const void** fnt_data, unsigned int* fnt_size, const void** png_data, unsigned int* png_size);   // OBSOLETE 1.30+
    static inline void      OpenNextNode(bool open) { ImGui::SetNextTreeNodeOpened(open, 0); } // OBSOLETE 1.34+
    static inline bool      GetWindowIsFocused() { return ImGui::IsWindowFocused(); }          // OBSOLETE 1.36+
    static inline bool      GetWindowCollapsed() { return ImGui::IsWindowCollapsed(); }        // OBSOLETE 1.39+
    static inline ImVec2    GetItemBoxMin() { return GetItemRectMin(); }                       // OBSOLETE 1.36+
    static inline ImVec2    GetItemBoxMax() { return GetItemRectMax(); }                       // OBSOLETE 1.36+
    static inline bool      IsClipped(const ImVec2& size) { return !IsRectVisible(size); }     // OBSOLETE 1.38+
    static inline bool      IsRectClipped(const ImVec2& size) { return !IsRectVisible(size); } // OBSOLETE 1.39+
    static inline bool      IsMouseHoveringBox(const ImVec2& rect_min, const ImVec2& rect_max) { return IsMouseHoveringRect(rect_min, rect_max); }  // OBSOLETE 1.36+
#endif

} // namespace ImGui

// Flags for ImGui::Begin()
enum ImGuiWindowFlags_
{
    // Default: 0
    ImGuiWindowFlags_NoTitleBar             = 1 << 0,   // Disable title-bar
    ImGuiWindowFlags_NoResize               = 1 << 1,   // Disable user resizing with the lower-right grip
    ImGuiWindowFlags_NoMove                 = 1 << 2,   // Disable user moving the window
    ImGuiWindowFlags_NoScrollbar            = 1 << 3,   // Disable scrollbar (window can still scroll with mouse or programatically)
    ImGuiWindowFlags_NoScrollWithMouse      = 1 << 4,   // Disable user scrolling with mouse wheel
    ImGuiWindowFlags_NoCollapse             = 1 << 5,   // Disable user collapsing window by double-clicking on it
    ImGuiWindowFlags_AlwaysAutoResize       = 1 << 6,   // Resize every window to its content every frame
    ImGuiWindowFlags_ShowBorders            = 1 << 7,   // Show borders around windows and items
    ImGuiWindowFlags_NoSavedSettings        = 1 << 8,   // Never load/save settings in .ini file
    ImGuiWindowFlags_MenuBar                = 1 << 9,   // Has a menu-bar
    // [Internal]
    ImGuiWindowFlags_ChildWindow            = 1 << 20,  // Don't use! For internal use by BeginChild()
    ImGuiWindowFlags_ChildWindowAutoFitX    = 1 << 21,  // Don't use! For internal use by BeginChild()
    ImGuiWindowFlags_ChildWindowAutoFitY    = 1 << 22,  // Don't use! For internal use by BeginChild()
    ImGuiWindowFlags_ComboBox               = 1 << 23,  // Don't use! For internal use by ComboBox()
    ImGuiWindowFlags_Tooltip                = 1 << 24,  // Don't use! For internal use by BeginTooltip()
    ImGuiWindowFlags_Popup                  = 1 << 25,  // Don't use! For internal use by BeginPopup()
    ImGuiWindowFlags_Modal                  = 1 << 26,  // Don't use! For internal use by BeginPopupModal()
    ImGuiWindowFlags_ChildMenu              = 1 << 27   // Don't use! For internal use by BeginMenu()
};

// Flags for ImGui::InputText()
enum ImGuiInputTextFlags_
{
    // Default: 0
    ImGuiInputTextFlags_CharsDecimal        = 1 << 0,   // Allow 0123456789.+-*/
    ImGuiInputTextFlags_CharsHexadecimal    = 1 << 1,   // Allow 0123456789ABCDEFabcdef
    ImGuiInputTextFlags_CharsUppercase      = 1 << 2,   // Turn a..z into A..Z
    ImGuiInputTextFlags_CharsNoBlank        = 1 << 3,   // Filter out spaces, tabs
    ImGuiInputTextFlags_AutoSelectAll       = 1 << 4,   // Select entire text when first taking mouse focus
    ImGuiInputTextFlags_EnterReturnsTrue    = 1 << 5,   // Return 'true' when Enter is pressed (as opposed to when the value was modified)
    ImGuiInputTextFlags_CallbackCompletion  = 1 << 6,   // Call user function on pressing TAB (for completion handling)
    ImGuiInputTextFlags_CallbackHistory     = 1 << 7,   // Call user function on pressing Up/Down arrows (for history handling)
    ImGuiInputTextFlags_CallbackAlways      = 1 << 8,   // Call user function every time
    ImGuiInputTextFlags_CallbackCharFilter  = 1 << 9,   // Call user function to filter character. Modify data->EventChar to replace/filter input, or return 1 to discard character.
    ImGuiInputTextFlags_AllowTabInput       = 1 << 10,  // Pressing TAB input a '\t' character into the text field
    ImGuiInputTextFlags_CtrlEnterForNewLine = 1 << 11,  // In multi-line mode, allow exiting edition by pressing Enter. Ctrl+Enter to add new line (by default adds new lines with Enter).
    // [Internal]
    ImGuiInputTextFlags_Multiline           = 1 << 20   // For internal use by InputTextMultiline()
};

// Flags for ImGui::Selectable()
enum ImGuiSelectableFlags_
{
    // Default: 0
    ImGuiSelectableFlags_DontClosePopups    = 1 << 0,   // Clicking this don't close parent popup window
    ImGuiSelectableFlags_SpanAllColumns     = 1 << 1    // Selectable frame can span all columns (text will still fit in current column)
};

// User fill ImGuiIO.KeyMap[] array with indices into the ImGuiIO.KeysDown[512] array
enum ImGuiKey_
{
    ImGuiKey_Tab,
    ImGuiKey_LeftArrow,
    ImGuiKey_RightArrow,
    ImGuiKey_UpArrow,
    ImGuiKey_DownArrow,
    ImGuiKey_Home,
    ImGuiKey_End,
    ImGuiKey_Delete,
    ImGuiKey_Backspace,
    ImGuiKey_Enter,
    ImGuiKey_Escape,
    ImGuiKey_A,         // for CTRL+A: select all
    ImGuiKey_C,         // for CTRL+C: copy
    ImGuiKey_V,         // for CTRL+V: paste
    ImGuiKey_X,         // for CTRL+X: cut
    ImGuiKey_Y,         // for CTRL+Y: redo
    ImGuiKey_Z,         // for CTRL+Z: undo
    ImGuiKey_COUNT
};

// Enumeration for PushStyleColor() / PopStyleColor()
enum ImGuiCol_
{
    ImGuiCol_Text,
    ImGuiCol_TextDisabled,
    ImGuiCol_WindowBg,
    ImGuiCol_ChildWindowBg,
    ImGuiCol_Border,
    ImGuiCol_BorderShadow,
    ImGuiCol_FrameBg,               // Background of checkbox, radio button, plot, slider, text input
    ImGuiCol_FrameBgHovered,
    ImGuiCol_FrameBgActive,
    ImGuiCol_TitleBg,
    ImGuiCol_TitleBgCollapsed,
    ImGuiCol_MenuBarBg,
    ImGuiCol_ScrollbarBg,
    ImGuiCol_ScrollbarGrab,
    ImGuiCol_ScrollbarGrabHovered,
    ImGuiCol_ScrollbarGrabActive,
    ImGuiCol_ComboBg,
    ImGuiCol_CheckMark,
    ImGuiCol_SliderGrab,
    ImGuiCol_SliderGrabActive,
    ImGuiCol_Button,
    ImGuiCol_ButtonHovered,
    ImGuiCol_ButtonActive,
    ImGuiCol_Header,
    ImGuiCol_HeaderHovered,
    ImGuiCol_HeaderActive,
    ImGuiCol_Column,
    ImGuiCol_ColumnHovered,
    ImGuiCol_ColumnActive,
    ImGuiCol_ResizeGrip,
    ImGuiCol_ResizeGripHovered,
    ImGuiCol_ResizeGripActive,
    ImGuiCol_CloseButton,
    ImGuiCol_CloseButtonHovered,
    ImGuiCol_CloseButtonActive,
    ImGuiCol_PlotLines,
    ImGuiCol_PlotLinesHovered,
    ImGuiCol_PlotHistogram,
    ImGuiCol_PlotHistogramHovered,
    ImGuiCol_TextSelectedBg,
    ImGuiCol_TooltipBg,
    ImGuiCol_ModalWindowDarkening,  // darken entire screen when a modal window is active
    ImGuiCol_COUNT
};

// Enumeration for PushStyleVar() / PopStyleVar()
// NB: the enum only refers to fields of ImGuiStyle() which makes sense to be pushed/poped in UI code. Feel free to add others.
enum ImGuiStyleVar_
{
    ImGuiStyleVar_Alpha,               // float
    ImGuiStyleVar_WindowPadding,       // ImVec2
    ImGuiStyleVar_WindowRounding,      // float
    ImGuiStyleVar_WindowMinSize,       // ImVec2
    ImGuiStyleVar_ChildWindowRounding, // float
    ImGuiStyleVar_FramePadding,        // ImVec2
    ImGuiStyleVar_FrameRounding,       // float
    ImGuiStyleVar_ItemSpacing,         // ImVec2
    ImGuiStyleVar_ItemInnerSpacing,    // ImVec2
    ImGuiStyleVar_IndentSpacing,       // float
    ImGuiStyleVar_GrabMinSize          // float
};

enum ImGuiAlign_
{
    ImGuiAlign_Left     = 1 << 0,
    ImGuiAlign_Center   = 1 << 1,
    ImGuiAlign_Right    = 1 << 2,
    ImGuiAlign_Top      = 1 << 3,
    ImGuiAlign_VCenter  = 1 << 4,
    ImGuiAlign_Default  = ImGuiAlign_Left | ImGuiAlign_Top,
};

// Enumeration for ColorEditMode()
enum ImGuiColorEditMode_
{
    ImGuiColorEditMode_UserSelect = -2,
    ImGuiColorEditMode_UserSelectShowButton = -1,
    ImGuiColorEditMode_RGB = 0,
    ImGuiColorEditMode_HSV = 1,
    ImGuiColorEditMode_HEX = 2
};

// Enumeration for GetMouseCursor()
enum ImGuiMouseCursor_
{
    ImGuiMouseCursor_Arrow = 0,
    ImGuiMouseCursor_TextInput,         // When hovering over InputText, etc.
    ImGuiMouseCursor_Move,              // Unused
    ImGuiMouseCursor_ResizeNS,          // Unused
    ImGuiMouseCursor_ResizeEW,          // When hovering over a column
    ImGuiMouseCursor_ResizeNESW,        // Unused
    ImGuiMouseCursor_ResizeNWSE,        // When hovering over the bottom-right corner of a window
    ImGuiMouseCursor_Count_
};

// Condition flags for ImGui::SetWindow***(), SetNextWindow***(), SetNextTreeNode***() functions
// All those functions treat 0 as a shortcut to ImGuiSetCond_Always
enum ImGuiSetCond_
{
    ImGuiSetCond_Always        = 1 << 0, // Set the variable
    ImGuiSetCond_Once          = 1 << 1, // Only set the variable on the first call per runtime session
    ImGuiSetCond_FirstUseEver  = 1 << 2, // Only set the variable if the window doesn't exist in the .ini file
    ImGuiSetCond_Appearing     = 1 << 3  // Only set the variable if the window is appearing after being inactive (or the first time)
};

struct ImGuiStyle
{
    float       Alpha;                      // Global alpha applies to everything in ImGui
    ImVec2      WindowPadding;              // Padding within a window
    ImVec2      WindowMinSize;              // Minimum window size
    float       WindowRounding;             // Radius of window corners rounding. Set to 0.0f to have rectangular windows
    ImGuiAlign  WindowTitleAlign;           // Alignment for title bar text
    float       ChildWindowRounding;        // Radius of child window corners rounding. Set to 0.0f to have rectangular windows
    ImVec2      FramePadding;               // Padding within a framed rectangle (used by most widgets)
    float       FrameRounding;              // Radius of frame corners rounding. Set to 0.0f to have rectangular frame (used by most widgets).
    ImVec2      ItemSpacing;                // Horizontal and vertical spacing between widgets/lines
    ImVec2      ItemInnerSpacing;           // Horizontal and vertical spacing between within elements of a composed widget (e.g. a slider and its label)
    ImVec2      TouchExtraPadding;          // Expand reactive bounding box for touch-based system where touch position is not accurate enough. Unfortunately we don't sort widgets so priority on overlap will always be given to the first widget. So don't grow this too much!
    float       WindowFillAlphaDefault;     // Default alpha of window background, if not specified in ImGui::Begin()
    float       IndentSpacing;              // Horizontal indentation when e.g. entering a tree node
    float       ColumnsMinSpacing;          // Minimum horizontal spacing between two columns
    float       ScrollbarWidth;             // Width of the vertical scrollbar
    float       ScrollbarRounding;          // Radius of grab corners for scrollbar
    float       GrabMinSize;                // Minimum width/height of a grab box for slider/scrollbar
    ImVec2      DisplayWindowPadding;       // Window positions are clamped to be visible within the display area by at least this amount. Only covers regular windows.
    ImVec2      DisplaySafeAreaPadding;     // If you cannot see the edge of your screen (e.g. on a TV) increase the safe area padding. Covers popups/tooltips as well regular windows.
    ImVec4      Colors[ImGuiCol_COUNT];

    IMGUI_API ImGuiStyle();
};

// This is where your app communicate with ImGui. Call ImGui::GetIO() to access.
// Read 'Programmer guide' section in .cpp file for general usage.
struct ImGuiIO
{
    //------------------------------------------------------------------
    // Settings (fill once)                 // Default value:
    //------------------------------------------------------------------

    ImVec2        DisplaySize;              // <unset>              // Display size, in pixels. For clamping windows positions.
    float         DeltaTime;                // = 1.0f/60.0f         // Time elapsed since last frame, in seconds.
    float         IniSavingRate;            // = 5.0f               // Maximum time between saving positions/sizes to .ini file, in seconds.
    const char*   IniFilename;              // = "imgui.ini"        // Path to .ini file. NULL to disable .ini saving.
    const char*   LogFilename;              // = "imgui_log.txt"    // Path to .log file (default parameter to ImGui::LogToFile when no file is specified).
    float         MouseDoubleClickTime;     // = 0.30f              // Time for a double-click, in seconds.
    float         MouseDoubleClickMaxDist;  // = 6.0f               // Distance threshold to stay in to validate a double-click, in pixels.
    float         MouseDragThreshold;       // = 6.0f               // Distance threshold before considering we are dragging
    int           KeyMap[ImGuiKey_COUNT];   // <unset>              // Map of indices into the KeysDown[512] entries array
    float         KeyRepeatDelay;           // = 0.250f             // When holding a key/button, time before it starts repeating, in seconds. (for actions where 'repeat' is active)
    float         KeyRepeatRate;            // = 0.020f             // When holding a key/button, rate at which it repeats, in seconds.
    void*         UserData;                 // = NULL               // Store your own data for retrieval by callbacks.

    ImFontAtlas*  Fonts;                    // <auto>               // Load and assemble one or more fonts into a single tightly packed texture. Output to Fonts array.
    float         FontGlobalScale;          // = 1.0f               // Global scale all fonts
    bool          FontAllowUserScaling;     // = false              // Allow user scaling text of individual window with CTRL+Wheel.
    ImVec2        DisplayVisibleMin;        // <unset> (0.0f,0.0f)  // If you use DisplaySize as a virtual space larger than your screen, set DisplayVisibleMin/Max to the visible area.
    ImVec2        DisplayVisibleMax;        // <unset> (0.0f,0.0f)  // If the values are the same, we defaults to Min=(0.0f) and Max=DisplaySize

    //------------------------------------------------------------------
    // User Functions
    //------------------------------------------------------------------

    // REQUIRED: rendering function. 
    // See example code if you are unsure of how to implement this.
    void        (*RenderDrawListsFn)(ImDrawList** const draw_lists, int count);      

    // Optional: access OS clipboard
    // (default to use native Win32 clipboard on Windows, otherwise uses a private clipboard. Override to access OS clipboard on other architectures)
    const char* (*GetClipboardTextFn)();
    void        (*SetClipboardTextFn)(const char* text);

    // Optional: override memory allocations. MemFreeFn() may be called with a NULL pointer.
    // (default to posix malloc/free)
    void*       (*MemAllocFn)(size_t sz);
    void        (*MemFreeFn)(void* ptr);

    // Optional: notify OS Input Method Editor of the screen position of your cursor for text input position (e.g. when using Japanese/Chinese IME in Windows)
    // (default to use native imm32 api on Windows)
    void        (*ImeSetInputScreenPosFn)(int x, int y);
    void*       ImeWindowHandle;            // (Windows) Set this to your HWND to get automatic IME cursor positioning.

    //------------------------------------------------------------------
    // Input - Fill before calling NewFrame()
    //------------------------------------------------------------------

    ImVec2      MousePos;                   // Mouse position, in pixels (set to -1,-1 if no mouse / on another screen, etc.)
    bool        MouseDown[5];               // Mouse buttons. ImGui itself only uses button 0 (left button). Others buttons allows to track if mouse is being used by your application + available to user as a convenience via IsMouse** API.
    float       MouseWheel;                 // Mouse wheel: 1 unit scrolls about 5 lines text. 
    bool        MouseDrawCursor;            // Request ImGui to draw a mouse cursor for you (if you are on a platform without a mouse cursor).
    bool        KeyCtrl;                    // Keyboard modifier pressed: Control
    bool        KeyShift;                   // Keyboard modifier pressed: Shift
    bool        KeyAlt;                     // Keyboard modifier pressed: Alt
    bool        KeysDown[512];              // Keyboard keys that are pressed (in whatever storage order you naturally have access to keyboard data)
    ImWchar     InputCharacters[16+1];      // List of characters input (translated by user from keypress+keyboard state). Fill using AddInputCharacter() helper.

    // Function
    IMGUI_API void AddInputCharacter(ImWchar c); // Helper to add a new character into InputCharacters[]

    //------------------------------------------------------------------
    // Output - Retrieve after calling NewFrame(), you can use them to discard inputs or hide them from the rest of your application
    //------------------------------------------------------------------

    bool        WantCaptureMouse;           // Mouse is hovering a window or widget is active (= ImGui will use your mouse input)
    bool        WantCaptureKeyboard;        // Widget is active (= ImGui will use your keyboard input)
    float       Framerate;                  // Framerate estimation, in frame per second. Rolling average estimation based on IO.DeltaTime over 120 frames
    int         MetricsAllocs;              // Number of active memory allocations
    int         MetricsRenderVertices;      // Vertices processed during last call to Render()
    int         MetricsRenderIndices;       // 
    int         MetricsActiveWindows;       // Number of visible windows (exclude child windows)

    //------------------------------------------------------------------
    // [Internal] ImGui will maintain those fields for you
    //------------------------------------------------------------------

    ImVec2      MousePosPrev;               // Previous mouse position
    ImVec2      MouseDelta;                 // Mouse delta. Note that this is zero if either current or previous position are negative to allow mouse enabling/disabling.
    bool        MouseClicked[5];            // Mouse button went from !Down to Down
    ImVec2      MouseClickedPos[5];         // Position at time of clicking
    float       MouseClickedTime[5];        // Time of last click (used to figure out double-click)
    bool        MouseDoubleClicked[5];      // Has mouse button been double-clicked?
    bool        MouseReleased[5];           // Mouse button went from Down to !Down
    bool        MouseDownOwned[5];          // Track if button was clicked inside a window. We don't request mouse capture from the application if click started outside ImGui bounds.
    float       MouseDownDuration[5];       // Duration the mouse button has been down (0.0f == just clicked)
    float       MouseDownDurationPrev[5];   // Previous time the mouse button has been down
    float       MouseDragMaxDistanceSqr[5]; // Squared maximum distance of how much mouse has traveled from the click point
    float       KeysDownDuration[512];      // Duration the keyboard key has been down (0.0f == just pressed)
    float       KeysDownDurationPrev[512];  // Previous duration the key has been down

    IMGUI_API   ImGuiIO();
};

//-----------------------------------------------------------------------------
// Helpers
//-----------------------------------------------------------------------------

// Lightweight std::vector<> like class to avoid dragging dependencies (also: windows implementation of STL with debug enabled is absurdly slow, so let's bypass it so our code runs fast in debug). 
// Use '#define ImVector std::vector' if you want to use the STL type or your own type.
// Our implementation does NOT call c++ constructors because we don't use them in ImGui. Don't use this class as a straight std::vector replacement in your code!
#ifndef ImVector
template<typename T>
class ImVector
{
protected:
    size_t                      Size;
    size_t                      Capacity;
    T*                          Data;

public:
    typedef T                   value_type;
    typedef value_type*         iterator;
    typedef const value_type*   const_iterator;

    ImVector()                  { Size = Capacity = 0; Data = NULL; }
    ~ImVector()                 { if (Data) ImGui::MemFree(Data); }

    inline bool                 empty() const                   { return Size == 0; }
    inline size_t               size() const                    { return Size; }
    inline size_t               capacity() const                { return Capacity; }

    inline value_type&          at(size_t i)                    { IM_ASSERT(i < Size); return Data[i]; }
    inline const value_type&    at(size_t i) const              { IM_ASSERT(i < Size); return Data[i]; }
    inline value_type&          operator[](size_t i)            { IM_ASSERT(i < Size); return Data[i]; }
    inline const value_type&    operator[](size_t i) const      { IM_ASSERT(i < Size); return Data[i]; }

    inline void                 clear()                         { if (Data) { Size = Capacity = 0; ImGui::MemFree(Data); Data = NULL; } }
    inline iterator             begin()                         { return Data; }
    inline const_iterator       begin() const                   { return Data; }
    inline iterator             end()                           { return Data + Size; }
    inline const_iterator       end() const                     { return Data + Size; }
    inline value_type&          front()                         { IM_ASSERT(Size > 0); return Data[0]; }
    inline const value_type&    front() const                   { IM_ASSERT(Size > 0); return Data[0]; }
    inline value_type&          back()                          { IM_ASSERT(Size > 0); return Data[Size-1]; }
    inline const value_type&    back() const                    { IM_ASSERT(Size > 0); return Data[Size-1]; }
    inline void                 swap(ImVector<T>& rhs)          { const size_t rhs_size = rhs.Size; rhs.Size = Size; Size = rhs_size; const size_t rhs_cap = rhs.Capacity; rhs.Capacity = Capacity; Capacity = rhs_cap; value_type* rhs_data = rhs.Data; rhs.Data = Data; Data = rhs_data; }

    inline size_t               _grow_capacity(size_t new_size) { size_t new_capacity = Capacity ? (Capacity + Capacity/2) : 8; return new_capacity > new_size ? new_capacity : new_size; }

    inline void                 resize(size_t new_size)         { if (new_size > Capacity) reserve(_grow_capacity(new_size)); Size = new_size; }
    inline void                 reserve(size_t new_capacity)    
    { 
        if (new_capacity <= Capacity) return;
        T* new_data = (value_type*)ImGui::MemAlloc(new_capacity * sizeof(value_type));
        memcpy(new_data, Data, Size * sizeof(value_type));
        ImGui::MemFree(Data);
        Data = new_data;
        Capacity = new_capacity; 
    }

    inline void                 push_back(const value_type& v)  { if (Size == Capacity) reserve(_grow_capacity(Size+1)); Data[Size++] = v; }
    inline void                 pop_back()                      { IM_ASSERT(Size > 0); Size--; }

    inline iterator             erase(const_iterator it)        { IM_ASSERT(it >= begin() && it < end()); const ptrdiff_t off = it - begin(); memmove(Data + off, Data + off + 1, (Size - (size_t)off - 1) * sizeof(value_type)); Size--; return Data + off; }
    inline iterator             insert(const_iterator it, const value_type& v)  { IM_ASSERT(it >= begin() && it <= end()); const ptrdiff_t off = it - begin(); if (Size == Capacity) reserve(Capacity ? Capacity * 2 : 4); if (off < (int)Size) memmove(Data + off + 1, Data + off, (Size - (size_t)off) * sizeof(value_type)); Data[off] = v; Size++; return Data + off; }
};
#endif // #ifndef ImVector

// Helper: execute a block of code once a frame only
// Convenient if you want to quickly create an UI within deep-nested code that runs multiple times every frame.
// Usage:
//   IMGUI_ONCE_UPON_A_FRAME
//   {
//      // code block will be executed one per frame
//   }
// Attention! the macro expands into 2 statement so make sure you don't use it within e.g. an if() statement without curly braces.
#define IMGUI_ONCE_UPON_A_FRAME    static ImGuiOnceUponAFrame imgui_oaf##__LINE__; if (imgui_oaf##__LINE__)
struct ImGuiOnceUponAFrame
{
    ImGuiOnceUponAFrame() { RefFrame = -1; }
    mutable int RefFrame;
    operator bool() const { const int current_frame = ImGui::GetFrameCount(); if (RefFrame == current_frame) return false; RefFrame = current_frame; return true; }
};

// Helper: Parse and apply text filters. In format "aaaaa[,bbbb][,ccccc]"
struct ImGuiTextFilter
{
    struct TextRange
    {
        const char* b;
        const char* e;

        TextRange() { b = e = NULL; }
        TextRange(const char* _b, const char* _e) { b = _b; e = _e; }
        const char* begin() const { return b; }
        const char* end() const { return e; }
        bool empty() const { return b == e; }
        char front() const { return *b; }
        static bool isblank(char c) { return c == ' ' || c == '\t'; }
        void trim_blanks() { while (b < e && isblank(*b)) b++; while (e > b && isblank(*(e-1))) e--; }
        IMGUI_API void split(char separator, ImVector<TextRange>& out);
    };

    char                InputBuf[256];
    ImVector<TextRange> Filters;
    int                 CountGrep;

    ImGuiTextFilter(const char* default_filter = "");
    void Clear() { InputBuf[0] = 0; Build(); }
    void Draw(const char* label = "Filter (inc,-exc)", float width = -1.0f);    // Helper calling InputText+Build
    bool PassFilter(const char* val) const;
    bool IsActive() const { return !Filters.empty(); }
    IMGUI_API void Build();
};

// Helper: Text buffer for logging/accumulating text
struct ImGuiTextBuffer
{
    ImVector<char>      Buf;

    ImGuiTextBuffer()   { Buf.push_back(0); }
    const char*         begin() const { return &Buf.front(); }
    const char*         end() const { return &Buf.back(); }      // Buf is zero-terminated, so end() will point on the zero-terminator
    size_t              size() const { return Buf.size()-1; }
    bool                empty() { return size() >= 1; }
    void                clear() { Buf.clear(); Buf.push_back(0); }
    IMGUI_API void      append(const char* fmt, ...);
    IMGUI_API void      appendv(const char* fmt, va_list args);
};

// Helper: Key->value storage
// - Store collapse state for a tree (Int 0/1)
// - Store color edit options (Int using values in ImGuiColorEditMode enum).
// - Custom user storage for temporary values.
// Typically you don't have to worry about this since a storage is held within each Window.
// Declare your own storage if:
// - You want to manipulate the open/close state of a particular sub-tree in your interface (tree node uses Int 0/1 to store their state).
// - You want to store custom debug data easily without adding or editing structures in your code.
struct ImGuiStorage
{
    struct Pair 
    { 
        ImGuiID key; 
        union { int val_i; float val_f; void* val_p; };        
        Pair(ImGuiID _key, int _val_i) { key = _key; val_i = _val_i; } 
        Pair(ImGuiID _key, float _val_f) { key = _key; val_f = _val_f; } 
        Pair(ImGuiID _key, void* _val_p) { key = _key; val_p = _val_p; } 
    };
    ImVector<Pair>    Data;

    // - Get***() functions find pair, never add/allocate. Pairs are sorted so a query is O(log N)
    // - Set***() functions find pair, insertion on demand if missing.
    // - Sorted insertion is costly but should amortize. A typical frame shouldn't need to insert any new pair.
    IMGUI_API void    Clear();
    IMGUI_API int     GetInt(ImGuiID key, int default_val = 0) const;
    IMGUI_API void    SetInt(ImGuiID key, int val);
    IMGUI_API float   GetFloat(ImGuiID key, float default_val = 0.0f) const;
    IMGUI_API void    SetFloat(ImGuiID key, float val);
    IMGUI_API void*   GetVoidPtr(ImGuiID key) const; // default_val is NULL
    IMGUI_API void    SetVoidPtr(ImGuiID key, void* val);

    // - Get***Ref() functions finds pair, insert on demand if missing, return pointer. Useful if you intend to do Get+Set. 
    // - References are only valid until a new value is added to the storage. Calling a Set***() function or a Get***Ref() function invalidates the pointer.
    // - A typical use case where this is convenient:
    //      float* pvar = ImGui::GetFloatRef(key); ImGui::SliderFloat("var", pvar, 0, 100.0f); some_var += *pvar;
    // - You can also use this to quickly create temporary editable values during a session of using Edit&Continue, without restarting your application.
    IMGUI_API int*    GetIntRef(ImGuiID key, int default_val = 0);
    IMGUI_API float*  GetFloatRef(ImGuiID key, float default_val = 0);
    IMGUI_API void**  GetVoidPtrRef(ImGuiID key, void* default_val = NULL);

    // Use on your own storage if you know only integer are being stored (open/close all tree nodes)
    IMGUI_API void    SetAllInt(int val);
};

// Shared state of InputText(), passed to callback when a ImGuiInputTextFlags_Callback* flag is used.
struct ImGuiTextEditCallbackData
{
    ImGuiInputTextFlags EventFlag;      // One of ImGuiInputTextFlags_Callback* // Read-only
    ImGuiInputTextFlags Flags;          // What user passed to InputText()      // Read-only
    void*               UserData;       // What user passed to InputText()      // Read-only

    // CharFilter event:
    ImWchar             EventChar;      // Character input                      // Read-write (replace character or set to zero)

    // Completion,History,Always events:
    ImGuiKey            EventKey;       // Key pressed (Up/Down/TAB)            // Read-only
    char*               Buf;            // Current text                         // Read-write (pointed data only)
    size_t              BufSize;        //                                      // Read-only
    bool                BufDirty;       // Set if you modify Buf directly       // Write
    int                 CursorPos;      //                                      // Read-write
    int                 SelectionStart; //                                      // Read-write (== to SelectionEnd when no selection)
    int                 SelectionEnd;   //                                      // Read-write

    // NB: calling those function loses selection.
    void DeleteChars(int pos, int bytes_count);
    void InsertChars(int pos, const char* text, const char* text_end = NULL);
};

// ImColor() is just a helper that implicity converts to either ImU32 (packed 4x1 byte) or ImVec4 (4x1 float)
// None of the ImGui API are using ImColor directly but you can use it as a convenience to pass colors in either formats.
struct ImColor
{
    ImVec4              Value;

    ImColor(int r, int g, int b, int a = 255)                       { Value.x = (float)r / 255.0f; Value.y = (float)g / 255.0f; Value.z = (float)b / 255.0f; Value.w = (float)a / 255.0f; }
    ImColor(float r, float g, float b, float a = 1.0f)              { Value.x = r; Value.y = g; Value.z = b; Value.w = a; }
    ImColor(const ImVec4& col)                                      { Value = col; }
    operator ImU32() const                                          { return ImGui::ColorConvertFloat4ToU32(Value); }
    operator ImVec4() const                                         { return Value; }

    static ImColor HSV(float h, float s, float v, float a = 1.0f)   { float r,g,b; ImGui::ColorConvertHSVtoRGB(h, s, v, r, g, b); return ImColor(r,g,b,a); }
};

// Helper: Manually clip large list of items.
// If you are displaying thousands of even spaced items and you have a random access to the list, you can perform clipping yourself to save on CPU.
// Usage:
//    ImGuiListClipper clipper(count, ImGui::GetTextLineHeightWithSpacing());
//    for (int i = clipper.DisplayStart; i < clipper.DisplayEnd; i++) // display only visible items
//        ImGui::Text("line number %d", i);
//    clipper.End();
struct ImGuiListClipper
{
    float ItemsHeight;
    int ItemsCount, DisplayStart, DisplayEnd;

    ImGuiListClipper()                         { ItemsHeight = 0.0f; ItemsCount = DisplayStart = DisplayEnd = -1; }
    ImGuiListClipper(int count, float height)  { ItemsCount = -1; Begin(count, height); }
    ~ImGuiListClipper()                        { IM_ASSERT(ItemsCount == -1); } // user forgot to call End()

    void Begin(int count, float height)        // items_height: generally pass GetTextLineHeightWithSpacing() or GetItemsLineHeightWithSpacing()
    {
        IM_ASSERT(ItemsCount == -1);
        ItemsCount = count;
        ItemsHeight = height;
        ImGui::CalcListClipping(ItemsCount, ItemsHeight, &DisplayStart, &DisplayEnd); // calculate how many to clip/display
        ImGui::SetCursorPosY(ImGui::GetCursorPosY() + DisplayStart * ItemsHeight);    // advance cursor
    }
    void End()
    {
        IM_ASSERT(ItemsCount >= 0);
        ImGui::SetCursorPosY(ImGui::GetCursorPosY() + (ItemsCount - DisplayEnd) * ItemsHeight); // advance cursor
        ItemsCount = -1;
    }
};

//-----------------------------------------------------------------------------
// Draw List
// Hold a series of drawing commands. The user provides a renderer for ImDrawList.
//-----------------------------------------------------------------------------

// Draw callbacks for advanced uses.
// NB- You most likely DO NOT need to care about draw callbacks just to create your own widget or customized UI rendering (you can poke into the draw list for that)
// Draw callback are useful for example if you want to render a complex 3D scene inside a UI element.
// The expected behavior from your rendering loop is:
//   if (cmd.user_callback != NULL)
//       cmd.user_callback(parent_list, cmd);
//   else
//       RenderTriangles()
// It is up to you to decide if your rendering loop or the callback should be responsible for backup/restoring rendering state.
typedef void (*ImDrawCallback)(const ImDrawList* parent_list, const ImDrawCmd* cmd);

// Typically, 1 command = 1 gpu draw call (unless command is a callback)
struct ImDrawCmd
{
    unsigned int    idx_count;                  // Number of indices (multiple of 3) to be rendered as triangles. Vertices are stored in the callee ImDrawList's vtx_buffer[] array, indices in idx_buffer[].
    ImVec4          clip_rect;                  // Clipping rectangle (x1, y1, x2, y2)
    ImTextureID     texture_id;                 // User-provided texture ID. Set by user in ImfontAtlas::SetTexID() for fonts or passed to Image*() functions. Ignore if never using images or multiple fonts atlas.
    ImDrawCallback  user_callback;              // If != NULL, call the function instead of rendering the vertices. vtx_count will be 0. clip_rect and texture_id will be set normally.
    void*           user_callback_data;         // The draw callback code can access this.
};

// Vertex index
typedef unsigned short ImDrawIdx;

// Vertex layout
#ifndef IMGUI_OVERRIDE_DRAWVERT_STRUCT_LAYOUT
struct ImDrawVert
{
    ImVec2  pos;
    ImVec2  uv;
    ImU32   col;
};
#else
// You can change the vertex format layout by defining IMGUI_OVERRIDE_DRAWVERT_STRUCT_LAYOUT in imconfig.h
// The code expect ImVec2 pos (8 bytes), ImVec2 uv (8 bytes), ImU32 col (4 bytes), but you can re-order them or add other fields as needed to simplify integration in your engine.
// The type has to be described by the #define (you can either declare the struct or use a typedef)
IMGUI_OVERRIDE_DRAWVERT_STRUCT_LAYOUT;
#endif

// Draw command list
// This is the low-level list of polygons that ImGui functions are filling. At the end of the frame, all command lists are passed to your ImGuiIO::RenderDrawListFn function for rendering.
// At the moment, each ImGui window contains its own ImDrawList but they could potentially be merged in the future.
// If you want to add custom rendering within a window, you can use ImGui::GetWindowDrawList() to access the current draw list and add your own primitives.
// You can interleave normal ImGui:: calls and adding primitives to the current draw list.
// All positions are in screen coordinates (0,0=top-left, 1 pixel per unit). Primitives are always added to the list and not culled (culling is done at render time and at a higher-level by ImGui:: functions).
// Note that this only gives you access to rendering polygons. If your intent is to create custom widgets and the publicly exposed functions/data aren't sufficient, you can add code in imgui_user.inl
struct ImDrawList
{
    // This is what you have to render
    ImVector<ImDrawCmd>     commands;           // Commands. Typically 1 command = 1 gpu draw call.
    ImVector<ImDrawVert>    vtx_buffer;         // Vertex buffer. Each command consume ImDrawCmd::vtx_count of those
    ImVector<ImDrawIdx>     idx_buffer;         // Index buffer. Each command consume ImDrawCmd::idx_count of those

    // [Internal to ImGui]
    ImVector<ImVec4>        clip_rect_stack;    // [Internal]
    ImVector<ImTextureID>   texture_id_stack;   // [Internal] 
    ImDrawVert*             vtx_write;          // [Internal] point within vtx_buffer after each add command (to avoid using the ImVector<> operators too much)
<<<<<<< HEAD
    ImVector<ImVec2>        path;				// [Internal]
=======
    ImDrawIdx               vtx_current_idx;    // [Internal] == vtx_buffer.size()
    ImDrawIdx*              idx_write;          // [Internal] point within idx_buffer after each add command (to avoid using the ImVector<> operators too much)
>>>>>>> 71e9f2a3

    ImDrawList() { Clear(); }
    IMGUI_API void  Clear();
    IMGUI_API void  ClearFreeMemory();
    IMGUI_API void  PushClipRect(const ImVec4& clip_rect);          // Scissoring. The values are x1, y1, x2, y2.
    IMGUI_API void  PushClipRectFullScreen();
    IMGUI_API void  PopClipRect();
    IMGUI_API void  PushTextureID(const ImTextureID& texture_id);
    IMGUI_API void  PopTextureID();

    // Stateful path API (finish with Fill or Stroke)
    IMGUI_API void  PathClear();
    IMGUI_API void  PathLineTo(const ImVec2& p);
    IMGUI_API void  PathArcToFast(const ImVec2& centre, float radius, int a_min, int a_max);
    IMGUI_API void  PathArcTo(const ImVec2& centre, float radius, float a_min, float a_max, int num_segments = 12);
    IMGUI_API void  PathRect(const ImVec2& a, const ImVec2& b, float rounding = 0.0f, int rounding_corners = 0x0F);
    IMGUI_API void  Fill(ImU32 col);
    IMGUI_API void  Stroke(ImU32 col, float thickness, bool closed);

    // Primitives   
    IMGUI_API void  AddLine(const ImVec2& a, const ImVec2& b, ImU32 col, float thickness = 1.0f);
    IMGUI_API void  AddRect(const ImVec2& a, const ImVec2& b, ImU32 col, float rounding = 0.0f, int rounding_corners = 0x0F);
    IMGUI_API void  AddRectFilled(const ImVec2& a, const ImVec2& b, ImU32 col, float rounding = 0.0f, int rounding_corners = 0x0F);
    IMGUI_API void  AddTriangleFilled(const ImVec2& a, const ImVec2& b, const ImVec2& c, ImU32 col);
    IMGUI_API void  AddCircle(const ImVec2& centre, float radius, ImU32 col, int num_segments = 12);
    IMGUI_API void  AddCircleFilled(const ImVec2& centre, float radius, ImU32 col, int num_segments = 12);
    IMGUI_API void  AddText(const ImFont* font, float font_size, const ImVec2& pos, ImU32 col, const char* text_begin, const char* text_end = NULL, float wrap_width = 0.0f, const ImVec4* cpu_fine_clip_rect = NULL);
    IMGUI_API void  AddImage(ImTextureID user_texture_id, const ImVec2& a, const ImVec2& b, const ImVec2& uv0, const ImVec2& uv1, ImU32 col = 0xFFFFFFFF);
    IMGUI_API void  AddPolyline(const ImVec2* points, const int num_points, ImU32 col, float thickness, bool closed);
    IMGUI_API void  AddConvexPolyFilled(const ImVec2* points, const int num_points, ImU32 col);

    // Advanced
    IMGUI_API void  AddCallback(ImDrawCallback callback, void* callback_data);   // Your rendering function must check for 'user_callback' in ImDrawCmd and call the function instead of rendering triangles.
    IMGUI_API void  AddDrawCmd();               // This is useful if you need to forcefully create a new draw call (to allow for dependent rendering / blending). Otherwise primitives are merged into the same draw-call as much as possible

    // Internal helpers
<<<<<<< HEAD
    IMGUI_API void  PrimReserve(unsigned int vtx_count);
=======
    IMGUI_API void  PrimReserve(unsigned int idx_count, unsigned int vtx_count);
    IMGUI_API void  PrimTriangle(const ImVec2& a, const ImVec2& b, const ImVec2& c, ImU32 col);
    IMGUI_API void  PrimRect(const ImVec2& a, const ImVec2& b, ImU32 col);
>>>>>>> 71e9f2a3
    IMGUI_API void  PrimRectUV(const ImVec2& a, const ImVec2& b, const ImVec2& uv_a, const ImVec2& uv_b, ImU32 col);
    IMGUI_API void  UpdateClipRect();
    IMGUI_API void  UpdateTextureID();
    IMGUI_API void  PrimVtx(const ImVec2& pos, const ImVec2& uv, ImU32 col)   { vtx_write->pos = pos; vtx_write->uv = uv; vtx_write->col = col; vtx_write++; vtx_current_idx++; }
    IMGUI_API void  PrimIdx(unsigned int idx)                                 { *idx_write++ = (ImDrawIdx)idx; }
};

// Load and rasterize multiple TTF fonts into a same texture.
// Sharing a texture for multiple fonts allows us to reduce the number of draw calls during rendering.
// We also add custom graphic data into the texture that serves for ImGui.
//  1. (Optional) Call AddFont*** functions. If you don't call any, the default font will be loaded for you.
//  2. Call GetTexDataAsAlpha8() or GetTexDataAsRGBA32() to build and retrieve pixels data.
//  3. Upload the pixels data into a texture within your graphics system.
//  4. Call SetTexID(my_tex_id); and pass the pointer/identifier to your texture. This value will be passed back to you during rendering to identify the texture.
//  5. Call ClearTexData() to free textures memory on the heap.
struct ImFontAtlas
{
    IMGUI_API ImFontAtlas();
    IMGUI_API ~ImFontAtlas();
    IMGUI_API ImFont*           AddFontDefault();
    IMGUI_API ImFont*           AddFontFromFileTTF(const char* filename, float size_pixels, const ImWchar* glyph_ranges = NULL, int font_no = 0);
    IMGUI_API ImFont*           AddFontFromMemoryTTF(void* ttf_data, int ttf_size, float size_pixels, const ImWchar* glyph_ranges = NULL, int font_no = 0); // Transfer ownership of 'ttf_data' to ImFontAtlas, will be deleted after Build()
    IMGUI_API ImFont*           AddFontFromMemoryCompressedTTF(const void* compressed_ttf_data, int compressed_ttf_size, float size_pixels, const ImWchar* glyph_ranges = NULL, int font_no = 0); // 'compressed_ttf_data' untouched and still owned by caller. Compress with binary_to_compressed_c.cpp
    IMGUI_API void              ClearTexData();             // Clear the CPU-side texture data. Saves RAM once the texture has been copied to graphics memory.
    IMGUI_API void              ClearInputData();           // Clear the input TTF data (inc sizes, glyph ranges)
    IMGUI_API void              ClearFonts();               // Clear the ImGui-side font data (glyphs storage, UV coordinates)
    IMGUI_API void              Clear();                    // Clear all

    // Retrieve texture data
    // User is in charge of copying the pixels into graphics memory, then call SetTextureUserID()
    // After loading the texture into your graphic system, store your texture handle in 'TexID' (ignore if you aren't using multiple fonts nor images)
    // RGBA32 format is provided for convenience and high compatibility, but note that all RGB pixels are white, so 75% of the memory is wasted.
    // Pitch = Width * BytesPerPixels
    IMGUI_API void              GetTexDataAsAlpha8(unsigned char** out_pixels, int* out_width, int* out_height, int* out_bytes_per_pixel = NULL);  // 1 byte per-pixel
    IMGUI_API void              GetTexDataAsRGBA32(unsigned char** out_pixels, int* out_width, int* out_height, int* out_bytes_per_pixel = NULL);  // 4 bytes-per-pixel
    IMGUI_API void              SetTexID(void* id)  { TexID = id; }

    // Helpers to retrieve list of common Unicode ranges (2 value per range, values are inclusive, zero-terminated list)
    // (Those functions could be static but aren't so most users don't have to refer to the ImFontAtlas:: name ever if in their code; just using io.Fonts->)
    IMGUI_API const ImWchar*    GetGlyphRangesDefault();    // Basic Latin, Extended Latin
    IMGUI_API const ImWchar*    GetGlyphRangesJapanese();   // Default + Hiragana, Katakana, Half-Width, Selection of 1946 Ideographs
    IMGUI_API const ImWchar*    GetGlyphRangesChinese();    // Japanese + full set of about 21000 CJK Unified Ideographs
    IMGUI_API const ImWchar*    GetGlyphRangesCyrillic();   // Default + about 400 Cyrillic characters

    // Members
    // (Access texture data via GetTexData*() calls which will setup a default font for you.)
    void*                       TexID;              // User data to refer to the texture once it has been uploaded to user's graphic systems. It ia passed back to you during rendering.
    unsigned char*              TexPixelsAlpha8;    // 1 component per pixel, each component is unsigned 8-bit. Total size = TexWidth * TexHeight
    unsigned int*               TexPixelsRGBA32;    // 4 component per pixel, each component is unsigned 8-bit. Total size = TexWidth * TexHeight * 4
    int                         TexWidth;
    int                         TexHeight;
    ImVec2                      TexUvWhitePixel;    // Texture coordinates to a white pixel (part of the TexExtraData block)
    ImVector<ImFont*>           Fonts;

    // Private
    struct ImFontAtlasData;
    ImVector<ImFontAtlasData*>  InputData;          // Internal data
    IMGUI_API bool              Build();            // Build pixels data. This is automatically for you by the GetTexData*** functions.
    IMGUI_API void              RenderCustomTexData(int pass, void* rects);
};

// TTF font loading and rendering
// ImFontAtlas automatically loads a default embedded font for you when you call GetTexDataAsAlpha8() or GetTexDataAsRGBA32().
// Kerning isn't supported. At the moment some ImGui code does per-character CalcTextSize calls, need something more state-ful.
struct ImFont
{
    // Members: Settings
    float               FontSize;           // <user set>      // Height of characters, set during loading (don't change after loading)
    float               Scale;              // = 1.0f          // Base font scale, multiplied by the per-window font scale which you can adjust with SetFontScale()
    ImVec2              DisplayOffset;      // = (0.0f,0.0f)   // Offset font rendering by xx pixels
    ImWchar             FallbackChar;       // = '?'           // Replacement glyph if one isn't found. Only set via SetFallbackChar()

    // Members: Runtime data
    struct Glyph
    {
        ImWchar         Codepoint;
        signed short    XAdvance;
        signed short    Width, Height;
        signed short    XOffset, YOffset;
        float           U0, V0, U1, V1;     // Texture coordinates
    };
    float               Ascent;             // Distance from top to bottom of e.g. 'A' [0..FontSize]
    float               Descent;            // 
    ImFontAtlas*        ContainerAtlas;     // What we has been loaded into
    ImVector<Glyph>     Glyphs;
    const Glyph*        FallbackGlyph;      // == FindGlyph(FontFallbackChar)
    float               FallbackXAdvance;   //
    ImVector<float>     IndexXAdvance;      // Glyphs->XAdvance directly indexable (for CalcTextSize functions which are often bottleneck in large UI)
    ImVector<int>       IndexLookup;        // Index glyphs by Unicode code-point

    // Methods
    IMGUI_API ImFont();
    IMGUI_API ~ImFont();
    IMGUI_API void              Clear();
    IMGUI_API void              BuildLookupTable();
    IMGUI_API float             GetCharAdvance(unsigned short c) const  { return ((size_t)c < IndexXAdvance.size()) ? IndexXAdvance[(size_t)c] : FallbackXAdvance; }
    IMGUI_API const Glyph*      FindGlyph(unsigned short c) const;
    IMGUI_API void              SetFallbackChar(ImWchar c);
    IMGUI_API bool              IsLoaded() const                        { return ContainerAtlas != NULL; }

    // 'max_width' stops rendering after a certain width (could be turned into a 2d size). FLT_MAX to disable.
    // 'wrap_width' enable automatic word-wrapping across multiple lines to fit into given width. 0.0f to disable.
    IMGUI_API ImVec2            CalcTextSizeA(float size, float max_width, float wrap_width, const char* text_begin, const char* text_end = NULL, const char** remaining = NULL) const; // utf8
    IMGUI_API const char*       CalcWordWrapPositionA(float scale, const char* text, const char* text_end, float wrap_width) const;
    IMGUI_API void              RenderText(float size, ImVec2 pos, ImU32 col, const ImVec4& clip_rect, const char* text_begin, const char* text_end, ImDrawList* draw_list, float wrap_width = 0.0f, bool cpu_fine_clip = false) const;
};

//---- Include imgui_user.h at the end of imgui.h
//---- So you can include code that extends ImGui using any of the types declared above.
//---- (also convenient for user to only explicitly include vanilla imgui.h)
#ifdef IMGUI_INCLUDE_IMGUI_USER_H
#include "imgui_user.h"
#endif<|MERGE_RESOLUTION|>--- conflicted
+++ resolved
@@ -1022,13 +1022,10 @@
     // [Internal to ImGui]
     ImVector<ImVec4>        clip_rect_stack;    // [Internal]
     ImVector<ImTextureID>   texture_id_stack;   // [Internal] 
+    ImVector<ImVec2>        path;				// [Internal]
     ImDrawVert*             vtx_write;          // [Internal] point within vtx_buffer after each add command (to avoid using the ImVector<> operators too much)
-<<<<<<< HEAD
-    ImVector<ImVec2>        path;				// [Internal]
-=======
     ImDrawIdx               vtx_current_idx;    // [Internal] == vtx_buffer.size()
     ImDrawIdx*              idx_write;          // [Internal] point within idx_buffer after each add command (to avoid using the ImVector<> operators too much)
->>>>>>> 71e9f2a3
 
     ImDrawList() { Clear(); }
     IMGUI_API void  Clear();
@@ -1065,13 +1062,8 @@
     IMGUI_API void  AddDrawCmd();               // This is useful if you need to forcefully create a new draw call (to allow for dependent rendering / blending). Otherwise primitives are merged into the same draw-call as much as possible
 
     // Internal helpers
-<<<<<<< HEAD
-    IMGUI_API void  PrimReserve(unsigned int vtx_count);
-=======
     IMGUI_API void  PrimReserve(unsigned int idx_count, unsigned int vtx_count);
-    IMGUI_API void  PrimTriangle(const ImVec2& a, const ImVec2& b, const ImVec2& c, ImU32 col);
     IMGUI_API void  PrimRect(const ImVec2& a, const ImVec2& b, ImU32 col);
->>>>>>> 71e9f2a3
     IMGUI_API void  PrimRectUV(const ImVec2& a, const ImVec2& b, const ImVec2& uv_a, const ImVec2& uv_b, ImU32 col);
     IMGUI_API void  UpdateClipRect();
     IMGUI_API void  UpdateTextureID();
